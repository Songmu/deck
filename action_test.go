--- conflicted
+++ resolved
@@ -2307,15 +2307,9 @@
 				{Layout: "title", Titles: []string{"C"}},
 			},
 			mapping: map[int]int{0: 2, 1: 1, 2: 3, 3: 0}, // A->2, B->1, C->3, D->0
-<<<<<<< HEAD
 			// Correct expectation: 2 moves needed
 			// 1. Move D(index 3) to index 0 → D A B C
 			// 2. Move B(index 2) to index 1 → D B A C
-=======
-			// Correct expected value: 2 moves needed
-			// 1. Move D(index 3) to index 0 → D A B C
-			// 2. B(index 2)をindex 1に移動 → D B A C
->>>>>>> 58084c6b
 			expectedActions: []*action{
 				{
 					actionType:  actionTypeMove,
@@ -2325,11 +2319,7 @@
 				},
 				{
 					actionType:  actionTypeMove,
-<<<<<<< HEAD
-					index:       2, // Move B (position after D moved)
-=======
 					index:       2, // Move B (position after D is moved)
->>>>>>> 58084c6b
 					moveToIndex: 1,
 					slide:       &Slide{Layout: "title", Titles: []string{"B"}},
 				},
@@ -2368,15 +2358,9 @@
 				{Layout: "title", Titles: []string{"A"}},
 			},
 			mapping: map[int]int{0: 2, 1: 1, 2: 0}, // A->2, B->1, C->0
-<<<<<<< HEAD
 			// Correct expectation: 2 moves needed
 			// 1. Move C(index 2) to index 0 → C A B
 			// 2. Move B(index 2) to index 1 → C B A
-=======
-			// Correct expected value: 2 moves needed
-			// 1. Move C(index 2) to index 0 → C A B
-			// 2. B(index 2)をindex 1に移動 → C B A
->>>>>>> 58084c6b
 			expectedActions: []*action{
 				{
 					actionType:  actionTypeMove,
@@ -2386,11 +2370,7 @@
 				},
 				{
 					actionType:  actionTypeMove,
-<<<<<<< HEAD
-					index:       2, // Move B (position after C moved)
-=======
 					index:       2, // Move B (position after C is moved)
->>>>>>> 58084c6b
 					moveToIndex: 1,
 					slide:       &Slide{Layout: "title", Titles: []string{"B"}},
 				},
@@ -2416,11 +2396,6 @@
 				{Layout: "title", Titles: []string{"A"}},
 			},
 			mapping: map[int]int{0: 0, 1: 2, 2: 1, 3: 3},
-<<<<<<< HEAD
-			// Correct expectation: 1 move needed
-=======
-			// Correct expected value: 1 move needed
->>>>>>> 58084c6b
 			// 1. Move B(index 2) to index 1 → A B A A
 			expectedActions: []*action{
 				{
