package deck

import (
	"encoding/json"
	"maps"
	"slices"
	"testing"

	"github.com/google/go-cmp/cmp"
	"github.com/google/go-cmp/cmp/cmpopts"
)

var tests = []struct {
	name   string
	before Slides
	after  Slides
}{
	{
		name:   "empty slides",
		before: Slides{},
		after:  Slides{},
	},
	{
		name:   "add new slide",
		before: Slides{},
		after: Slides{
			{
				Layout: "title",
				Titles: []string{"New Slide"},
			},
		},
	},
	{
		name: "delete slide",
		before: Slides{
			{
				Layout: "title",
				Titles: []string{"Old Slide"},
			},
		},
		after: Slides{},
	},
	{
		name: "swap two slides",
		before: Slides{
			{
				Layout: "title",
				Titles: []string{"Slide A"},
			},
			{
				Layout: "title",
				Titles: []string{"Slide B"},
			},
		},
		after: Slides{
			{
				Layout: "title",
				Titles: []string{"Slide B"},
			},
			{
				Layout: "title",
				Titles: []string{"Slide A"},
			},
		},
	},
	{
		name: "update slide content",
		before: Slides{
			{
				Layout: "title",
				Titles: []string{"Original Title"},
			},
		},
		after: Slides{
			{
				Layout:    "title",
				Titles:    []string{"Original Title"},
				Subtitles: []string{"New Subtitle"},
			},
		},
	},
	{
		name: "move slide and update content simultaneously",
		before: Slides{
			{
				Layout: "title",
				Titles: []string{"Slide 1"},
			},
			{
				Layout: "title",
				Titles: []string{"Slide 2"},
			},
			{
				Layout: "title",
				Titles: []string{"Slide 3"},
			},
		},
		after: Slides{
			{
				Layout: "title",
				Titles: []string{"Slide 2"},
			},
			{
				Layout: "title",
				Titles: []string{"New Slide"},
			},
			{
				Layout:    "title",
				Titles:    []string{"Slide 1"},
				Subtitles: []string{"Updated"},
			},
		},
	},
	{
		name: "update multiple slides and delete unused ones",
		before: Slides{
			{
				Layout: "title",
				Titles: []string{"Slide 1"},
			},
			{
				Layout: "title",
				Titles: []string{"Slide 2"},
			},
			{
				Layout: "title",
				Titles: []string{"Slide 3"},
			},
			{
				Layout: "title",
				Titles: []string{"Slide 4"},
			},
			{
				Layout: "title",
				Titles: []string{"Slide 5"},
			},
		},
		after: Slides{
			{
				Layout: "title",
				Titles: []string{"New Slide A"},
			},
			{
				Layout: "title",
				Titles: []string{"Slide 2"},
			},
			{
				Layout: "title",
				Titles: []string{"New Slide B"},
			},
			{
				Layout: "title",
				Titles: []string{"Slide 4"},
			},
		},
	},
	{
		name: "reorder slides and delete one slide",
		before: Slides{
			{
				Layout: "title",
				Titles: []string{"A"},
			},
			{
				Layout: "title",
				Titles: []string{"B"},
			},
			{
				Layout: "title",
				Titles: []string{"C"},
			},
			{
				Layout: "title",
				Titles: []string{"D"},
			},
		},
		after: Slides{
			{
				Layout: "title",
				Titles: []string{"D"}, // moved from index 3 to 0
			},
			{
				Layout: "title",
				Titles: []string{"B"}, // moved from index 1 to 1 (no change)
			},
			{
				Layout: "title",
				Titles: []string{"A"}, // moved from index 0 to 2
			},
		},
	},
	{
		name: "update first slide content only",
		before: Slides{
			{
				Layout: "title",
				Titles: []string{"First Page"}, // This will be updated
			},
			{
				Layout: "title",
				Titles: []string{"Second Page"},
			},
			{
				Layout: "title",
				Titles: []string{"Third Page"},
			},
		},
		after: Slides{
			{
				Layout: "title",
				Titles: []string{"New First Page"}, // Updated page at index 0
			},
			{
				Layout: "title",
				Titles: []string{"Second Page"}, // No change
			},
			{
				Layout: "title",
				Titles: []string{"Third Page"}, // No change
			},
		},
	},
	{
		name: "move slides and add new page",
		before: Slides{
			{
				Layout: "title",
				Titles: []string{"First Page"}, // This will be replaced
			},
			{
				Layout: "title",
				Titles: []string{"Second Page"}, // This will move to index 1
			},
			{
				Layout: "title",
				Titles: []string{"Third Page"}, // This will move to index 0
			},
		},
		after: Slides{
			{
				Layout: "title",
				Titles: []string{"Third Page"}, // Moved from index 2 to 0
			},
			{
				Layout: "title",
				Titles: []string{"Second Page"}, // Moved from index 1 to 1
			},
			{
				Layout: "title",
				Titles: []string{"New Page"}, // Added at index 2
			},
		},
	},
	{
		name: "complex combination of move update and delete",
		before: Slides{
			{
				Layout: "title",
				Titles: []string{"Delete Me 1"}, // index 0 - will be replaced
			},
			{
				Layout: "title",
				Titles: []string{"Delete Me 2"}, // index 1 - will be replaced
			},
			{
				Layout: "title",
				Titles: []string{"Keep Me A"}, // index 2 - will move to index 1
			},
			{
				Layout: "title",
				Titles: []string{"Keep Me B"}, // index 3 - will move to index 0
			},
		},
		after: Slides{
			{
				Layout: "title",
				Titles: []string{"Keep Me B"}, // moved from index 3 to 0
			},
			{
				Layout: "title",
				Titles: []string{"Keep Me A"}, // moved from index 2 to 1
			},
			{
				Layout: "title",
				Titles: []string{"New Page"}, // added at index 2
			},
		},
	},
	{
		name: "reuse slide with same layout and title after move",
		before: Slides{
			{
				Layout: "title",
				Titles: []string{"Same Title"},
				Bodies: []*Body{
					{
						Paragraphs: []*Paragraph{
							{
								Bullet: BulletNone,
								Fragments: []*Fragment{
									{Value: "Original content"},
								},
							},
						},
					},
				},
			},
			{
				Layout: "title-and-body",
				Titles: []string{"Different Title"},
			},
			{
				Layout: "title",
				Titles: []string{"Another Title"},
			},
		},
		after: Slides{
			{
				Layout: "title-and-body",
				Titles: []string{"Different Title"},
			},
			{
				Layout: "title",
				Titles: []string{"Same Title"},
				Bodies: []*Body{
					{
						Paragraphs: []*Paragraph{
							{
								Bullet: BulletNone,
								Fragments: []*Fragment{
									{Value: "Updated content"},
								},
							},
						},
					},
				},
			},
		},
	},
	{
		name: "prioritize exact layout and title match for reuse",
		before: Slides{
			{
				Layout:    "title",
				Titles:    []string{"Target Title"},
				Subtitles: []string{"Old subtitle"},
			},
			{
				Layout: "title-and-body",
				Titles: []string{"Target Title"},
				Bodies: []*Body{
					{
						Paragraphs: []*Paragraph{
							{
								Bullet: BulletNone,
								Fragments: []*Fragment{
									{Value: "Body content"},
								},
							},
						},
					},
				},
			},
			{
				Layout: "title",
				Titles: []string{"Other Title"},
			},
		},
		after: Slides{
			{
				Layout:    "title",
				Titles:    []string{"Target Title"},
				Subtitles: []string{"New subtitle"},
			},
			{
				Layout: "title-and-body",
				Titles: []string{"Target Title"},
				Bodies: []*Body{
					{
						Paragraphs: []*Paragraph{
							{
								Bullet: BulletNone,
								Fragments: []*Fragment{
									{Value: "Updated body content"},
								},
							},
						},
					},
				},
			},
		},
	},
	{
		name: "prefer exact layout and title match over index order",
		before: Slides{
			{
				Layout: "title-and-body",
				Titles: []string{"Different Title"},
				Bodies: []*Body{
					{
						Paragraphs: []*Paragraph{
							{
								Bullet: BulletNone,
								Fragments: []*Fragment{
									{Value: "Some content"},
								},
							},
						},
					},
				},
			},
			{
				Layout:    "title",
				Titles:    []string{"Target Title"},
				Subtitles: []string{"Old subtitle"},
			},
			{
				Layout: "title",
				Titles: []string{"Another Title"},
			},
		},
		after: Slides{
			{
				Layout:    "title",
				Titles:    []string{"Target Title"},
				Subtitles: []string{"New subtitle"},
			},
		},
	},
	{
		name: "update and multiple delete",
		before: Slides{
			{
				Layout:    "title",
				Titles:    []string{"Title"},
				Subtitles: []string{"subtitle"},
			},
			{
				Layout: "title",
				Titles: []string{"Title 2"},
			},
			{
				Layout: "title",
				Titles: []string{"Title 3"},
			},
		},
		after: Slides{
			{
				Layout:    "title-and-body",
				Titles:    []string{"Target Title"},
				Subtitles: []string{"subtitle"},
			},
		},
	},
	{
		name: "duplicate slides reordering - A A B A to A B A A",
		before: Slides{
			{
				Layout: "title",
				Titles: []string{"A"},
			}, // index 0
			{
				Layout: "title",
				Titles: []string{"A"},
			}, // index 1
			{
				Layout: "title",
				Titles: []string{"B"},
			}, // index 2
			{
				Layout: "title",
				Titles: []string{"A"},
			}, // index 3
		},
		after: Slides{
			{
				Layout: "title",
				Titles: []string{"A"},
			}, // index 0 (no change)
			{
				Layout: "title",
				Titles: []string{"B"},
			}, // index 1 (moved from index 2)
			{
				Layout: "title",
				Titles: []string{"A"},
			}, // index 2 (moved from index 1)
			{
				Layout: "title",
				Titles: []string{"A"},
			}, // index 3 (no change)
		},
	},
	{
		name: "duplicate slides reordering - A B A A to A A B A",
		before: Slides{
			{
				Layout: "title",
				Titles: []string{"A"},
			}, // index 0
			{
				Layout: "title",
				Titles: []string{"B"},
			}, // index 1
			{
				Layout: "title",
				Titles: []string{"A"},
			}, // index 2
			{
				Layout: "title",
				Titles: []string{"A"},
			}, // index 3
		},
		after: Slides{
			{
				Layout: "title",
				Titles: []string{"A"},
			}, // index 0 (no change)
			{
				Layout: "title",
				Titles: []string{"A"},
			}, // index 1 (corrected: "B" → "A")
			{
				Layout: "title",
				Titles: []string{"B"},
			}, // index 2 (corrected: "A" → "B")
			{
				Layout: "title",
				Titles: []string{"A"},
			}, // index 3 (no change)
		},
	},
	{
		name: "move slide to correct position and delete unused slide",
		before: Slides{
			{
				Layout: "title",
				Titles: []string{"A"},
			},
			{
				Layout: "title-and-body",
				Titles: []string{"A"},
			},
			{
				Layout: "title-and-body-half",
				Titles: []string{"A"},
			},
			{
				Layout: "title-and-body-3col",
				Titles: []string{"A"},
			},
		},
		after: Slides{
			{
				Layout: "title",
				Titles: []string{"A"},
			},
			{
				Layout: "title-and-body",
				Titles: []string{"A"},
			},
			{
				Layout: "title-and-body-3col",
				Titles: []string{"A"},
			},
		},
	},
	{
		name: "delete excess slides when after is shorter than before",
		before: Slides{
			{
				Layout:    "title-and-body-3col",
				Titles:    []string{"CAP theorem"},
				Subtitles: []string{"In Database theory", "Consistency", "Availability", "Partition tolerance"},
				Bodies: []*Body{
					{
						Paragraphs: []*Paragraph{
							{
								Fragments: []*Fragment{
									{Value: "Every read receives the most recent write or an error."},
								},
							},
						},
					},
					{
						Paragraphs: []*Paragraph{
							{
								Fragments: []*Fragment{
									{Value: "Every request received by a non-failing node in the system must result in a response."},
								},
							},
						},
					},
					{
						Paragraphs: []*Paragraph{
							{
								Fragments: []*Fragment{
									{Value: "The system continues to operate despite an arbitrary number of messages being dropped."},
								},
							},
						},
					},
				},
			},
			{
				Layout:    "title",
				Titles:    []string{"Title"},
				Subtitles: []string{"Subtitle"},
				Bodies: []*Body{
					{
						Paragraphs: []*Paragraph{
							{
								Fragments: []*Fragment{
									{Value: "Body content"},
								},
							},
						},
					},
				},
			},
			{
				Layout:      "section",
				Titles:      []string{"Title"},
				SpeakerNote: "comment\n\ncomment",
			},
			{
				Layout: "title-and-body",
				Titles: []string{"Title"},
				Bodies: []*Body{
					{
						Paragraphs: []*Paragraph{
							{
								Fragments: []*Fragment{
									{Value: "Body content"},
								},
							},
						},
					},
				},
			},
			{
				Layout:    "title-and-body-3col",
				Titles:    []string{"1"},
				Subtitles: []string{"2", "3", "4", "5"},
				Bodies: []*Body{
					{
						Paragraphs: []*Paragraph{
							{
								Fragments: []*Fragment{
									{Value: "Body 1"},
								},
							},
						},
					},
					{
						Paragraphs: []*Paragraph{
							{
								Fragments: []*Fragment{
									{Value: "Body 2"},
								},
							},
						},
					},
					{
						Paragraphs: []*Paragraph{
							{
								Fragments: []*Fragment{
									{Value: "Body 3"},
								},
							},
						},
					},
				},
			},
		},
		after: Slides{
			{
				Layout:    "title-and-body-3col",
				Titles:    []string{"CAP theorem"},
				Subtitles: []string{"In Database theory", "Consistency", "Availability", "Partition tolerance"},
				Bodies: []*Body{
					{
						Paragraphs: []*Paragraph{
							{
								Fragments: []*Fragment{
									{Value: "Every read receives the most recent write or an error."},
								},
							},
						},
					},
					{
						Paragraphs: []*Paragraph{
							{
								Fragments: []*Fragment{
									{Value: "Every request received by a non-failing node in the system must result in a response."},
								},
							},
						},
					},
					{
						Paragraphs: []*Paragraph{
							{
								Fragments: []*Fragment{
									{Value: "The system continues to operate despite an arbitrary number of messages being dropped."},
								},
							},
						},
					},
				},
			},
		},
	},
	{
		name: "expand simple slides to complex content with layout reuse",
		before: Slides{
			{
				Layout: "title",
				Titles: []string{"A"},
			},
			{
				Layout: "title-and-body",
				Titles: []string{"A"},
			},
			{
				Layout: "title-and-body-3col",
				Titles: []string{"A"},
			},
		},
		after: Slides{
			{
				Layout:    "title-and-body-3col",
				Titles:    []string{"CAP theorem"},
				Subtitles: []string{"In Database theory", "Consistency", "Availability", "Partition tolerance"},
				Bodies: []*Body{
					{
						Paragraphs: []*Paragraph{
							{
								Fragments: []*Fragment{
									{Value: "Every read receives the most recent write or an error."},
								},
							},
						},
					},
					{
						Paragraphs: []*Paragraph{
							{
								Fragments: []*Fragment{
									{Value: "Every request received by a non-failing node in the system must result in a response."},
								},
							},
						},
					},
					{
						Paragraphs: []*Paragraph{
							{
								Fragments: []*Fragment{
									{Value: "The system continues to operate despite an arbitrary number of messages being dropped."},
								},
							},
						},
					},
				},
			},
			{
				Layout:    "title",
				Titles:    []string{"Title"},
				Subtitles: []string{"Subtitle"},
				Bodies: []*Body{
					{
						Paragraphs: []*Paragraph{
							{
								Fragments: []*Fragment{
									{Value: "Body content"},
								},
							},
						},
					},
				},
			},
			{
				Layout:      "section",
				Titles:      []string{"Title"},
				SpeakerNote: "comment\n\ncomment",
			},
			{
				Layout: "title-and-body",
				Titles: []string{"Title"},
				Bodies: []*Body{
					{
						Paragraphs: []*Paragraph{
							{
								Fragments: []*Fragment{
									{Value: "Body content"},
								},
							},
						},
					},
				},
			},
			{
				Layout:    "title-and-body-3col",
				Titles:    []string{"1"},
				Subtitles: []string{"2", "3", "4", "5"},
				Bodies: []*Body{
					{
						Paragraphs: []*Paragraph{
							{
								Fragments: []*Fragment{
									{Value: "Body 1"},
								},
							},
						},
					},
					{
						Paragraphs: []*Paragraph{
							{
								Fragments: []*Fragment{
									{Value: "Body 2"},
								},
							},
						},
					},
					{
						Paragraphs: []*Paragraph{
							{
								Fragments: []*Fragment{
									{Value: "Body 3"},
								},
							},
						},
					},
				},
			},
		},
	},
	{
		name: "integration test scenario - slide.md then cap.md sequence",
		before: Slides{
			{
				Layout:    "title",
				Titles:    []string{"Title"},
				Subtitles: []string{"Subtitle"},
				Bodies: []*Body{
					{
						Paragraphs: []*Paragraph{
							{
								Fragments: []*Fragment{
									{Value: "@k1LoW"},
								},
							},
						},
					},
				},
			},
			{
				Layout:      "section",
				Titles:      []string{"Title"},
				SpeakerNote: "comment\n\ncomment",
			},
			{
				Layout: "title-and-body",
				Titles: []string{"Title"},
				Bodies: []*Body{
					{
						Paragraphs: []*Paragraph{
							{
								Fragments: []*Fragment{
									{Value: "aA"},
								},
								Bullet: BulletDash,
							},
							{
								Fragments: []*Fragment{
									{Value: "b", Bold: true},
									{Value: "B"},
								},
								Bullet: BulletDash,
							},
							{
								Fragments: []*Fragment{
									{Value: "cC"},
								},
								Bullet: BulletDash,
							},
						},
					},
				},
			},
			{
				Layout: "title-and-body",
				Titles: []string{"1"},
				Bodies: []*Body{
					{
						Paragraphs: []*Paragraph{
							{
								Fragments: []*Fragment{
									{Value: "body"},
								},
							},
						},
					},
				},
			},
			{
				Layout:    "title-and-body-3col",
				Titles:    []string{"1"},
				Subtitles: []string{"2", "3", "4", "5"},
				Bodies: []*Body{
					{
						Paragraphs: []*Paragraph{
							{
								Fragments: []*Fragment{
									{Value: "a"},
								},
							},
						},
					},
					{
						Paragraphs: []*Paragraph{
							{
								Fragments: []*Fragment{
									{Value: "b"},
								},
							},
						},
					},
					{
						Paragraphs: []*Paragraph{
							{
								Fragments: []*Fragment{
									{Value: "c"},
								},
							},
						},
					},
				},
			},
		},
		after: Slides{
			// Simulating cap.md test (1 slide only)
			{
				Layout:    "title-and-body-3col",
				Titles:    []string{"CAP theorem"},
				Subtitles: []string{"In Database theory", "Consistency", "Availability", "Partition tolerance"},
				Bodies: []*Body{
					{
						Paragraphs: []*Paragraph{
							{
								Fragments: []*Fragment{
									{Value: "Every read receives the most recent write or an error."},
								},
							},
						},
					},
					{
						Paragraphs: []*Paragraph{
							{
								Fragments: []*Fragment{
									{Value: "Every request received by a non-failing node in the system must result in a response."},
								},
							},
						},
					},
					{
						Paragraphs: []*Paragraph{
							{
								Fragments: []*Fragment{
									{Value: "The system continues to operate despite an arbitrary number of messages being dropped."},
								},
							},
						},
					},
				},
			},
		},
	},
	{
		name: "prefer move over update when better match exists elsewhere",
		before: Slides{
			{
				Layout: "title",
				Titles: []string{"Different Title"},
			},
			{
				Layout: "title-and-body",
				Titles: []string{"Target Title"},
			},
		},
		after: Slides{
			{
				Layout: "title-and-body",
				Titles: []string{"Target Title"},
			},
		},
	},
	{
		name: "prefer move over update with layout and subtitle match",
		before: Slides{
			{
				Layout: "title",
				Titles: []string{"Different Title"},
			},
			{
				Layout:    "title-and-body",
				Titles:    []string{"Another Title"},
				Subtitles: []string{"Same Subtitle"},
			},
		},
		after: Slides{
			{
				Layout:    "title-and-body",
				Titles:    []string{"New Title"},
				Subtitles: []string{"Same Subtitle"},
			},
		},
	},
	{
		name: "insert slide with reuse - A B C to A D B C",
		before: Slides{
			{
				Layout: "title",
				Titles: []string{"A"},
			},
			{
				Layout: "title",
				Titles: []string{"B"},
			},
			{
				Layout: "title",
				Titles: []string{"C"},
			},
		},
		after: Slides{
			{
				Layout: "title",
				Titles: []string{"A"},
			},
			{
				Layout: "title",
				Titles: []string{"D"},
			},
			{
				Layout:    "title",
				Titles:    []string{"B"},
				Subtitles: []string{"Subtitle B"},
			},
			{
				Layout:    "title",
				Titles:    []string{"C"},
				Subtitles: []string{"Subtitle C"},
			},
		},
	},
	{
		name: "insert slide without reuse - similarity > 3",
		before: Slides{
			{
				Layout: "title",
				Titles: []string{"A"},
			},
			{
				Layout: "title-and-body", // Different layout from target
				Titles: []string{"B"},
			},
		},
		after: Slides{
			{
				Layout: "title",
				Titles: []string{"A"},
			},
			{
				Layout: "title",
				Titles: []string{"D"},
			},
			{
				Layout: "title", // Different layout from before - similarity = 4 (title match only)
				Titles: []string{"B"},
			},
		},
	},
	{
		name: "insert slide with mixed similarity - some reuse, some not",
		before: Slides{
			{
				Layout: "title",
				Titles: []string{"A"},
			},
			{
				Layout: "title",
				Titles: []string{"B"}, // similarity = 2 (layout + title match) <= 3
			},
			{
				Layout: "title-and-body",
				Titles: []string{"C"}, // similarity = 4 (title match only) > 3
			},
		},
		after: Slides{
			{
				Layout: "title",
				Titles: []string{"A"},
			},
			{
				Layout: "title",
				Titles: []string{"D"},
			},
			{
				Layout: "title",
				Titles: []string{"B"}, // Should be moved (similarity <= 3)
			},
			{
				Layout: "title",       // Different layout from before - similarity = 4 (title match only) > 3
				Titles: []string{"C"}, // Should not be moved (similarity > 3)
			},
		},
	},
	{
		name: "simple swap with reuse",
		before: Slides{
			{
				Layout: "title",
				Titles: []string{"A"},
			},
			{
				Layout: "title",
				Titles: []string{"B"},
			},
			{
				Layout: "title",
				Titles: []string{"C"},
			},
		},
		after: Slides{
			{
				Layout: "title",
				Titles: []string{"B"},
			},
			{
				Layout: "title",
				Titles: []string{"A"},
			},
			{
				Layout: "title",
				Titles: []string{"C"},
			},
		},
	},
	{
		name: "delete and reorder with reuse",
		before: Slides{
			{
				Layout: "title",
				Titles: []string{"A"},
			},
			{
				Layout: "title",
				Titles: []string{"B"},
			},
			{
				Layout: "title",
				Titles: []string{"C"},
			},
			{
				Layout: "title",
				Titles: []string{"D"},
			},
		},
		after: Slides{
			{
				Layout: "title",
				Titles: []string{"C"},
			},
			{
				Layout: "title",
				Titles: []string{"A"},
			},
			{
				Layout: "title",
				Titles: []string{"D"},
			},
		},
	},
	{
		name: "complete reverse order with reuse",
		before: Slides{
			{
				Layout: "title",
				Titles: []string{"A"},
			},
			{
				Layout: "title",
				Titles: []string{"B"},
			},
			{
				Layout: "title",
				Titles: []string{"C"},
			},
			{
				Layout: "title",
				Titles: []string{"D"},
			},
		},
		after: Slides{
			{
				Layout: "title",
				Titles: []string{"D"},
			},
			{
				Layout: "title",
				Titles: []string{"C"},
			},
			{
				Layout: "title",
				Titles: []string{"B"},
			},
			{
				Layout: "title",
				Titles: []string{"A"},
			},
		},
	},
	{
		name: "split one slide into three slides - no similarity",
		before: Slides{
			{
				Layout: "title",
				Titles: []string{"Original Slide"},
			},
		},
		after: Slides{
			{
				Layout: "title",
				Titles: []string{"First Part"},
			},
			{
				Layout: "title",
				Titles: []string{"Second Part"},
			},
			{
				Layout: "title",
				Titles: []string{"Third Part"},
			},
		},
	},
	{
		name: "split one slide into three slides - first slide has title similarity",
		before: Slides{
			{
				Layout: "title",
				Titles: []string{"Shared Title"},
			},
		},
		after: Slides{
			{
				Layout: "title",
				Titles: []string{"Shared Title"},
			},
			{
				Layout: "title",
				Titles: []string{"New Title 1"},
			},
			{
				Layout: "title",
				Titles: []string{"New Title 2"},
			},
		},
	},
	{
		name: "split one slide into three slides - mixed layouts",
		before: Slides{
			{
				Layout: "title",
				Titles: []string{"Original Content"},
			},
		},
		after: Slides{
			{
				Layout: "title-and-body",
				Titles: []string{"Section 1"},
				Bodies: []*Body{
					{
						Paragraphs: []*Paragraph{
							{
								Fragments: []*Fragment{
									{Value: "Content for section 1"},
								},
							},
						},
					},
				},
			},
			{
				Layout: "title",
				Titles: []string{"Section 2"},
			},
			{
				Layout: "title-and-body",
				Titles: []string{"Section 3"},
				Bodies: []*Body{
					{
						Paragraphs: []*Paragraph{
							{
								Fragments: []*Fragment{
									{Value: "Content for section 3"},
								},
							},
						},
					},
				},
			},
		},
	},
	{
		name: "complex reordering with insertions - A B C to D B A E F",
		before: Slides{
			{
				Layout: "title",
				Titles: []string{"A"},
			},
			{
				Layout: "title",
				Titles: []string{"B"},
			},
			{
				Layout: "title",
				Titles: []string{"C"},
			},
		},
		after: Slides{
			{
				Layout: "title",
				Titles: []string{"D"},
			},
			{
				Layout: "title",
				Titles: []string{"B"},
			},
			{
				Layout: "title",
				Titles: []string{"A"},
			},
			{
				Layout: "title",
				Titles: []string{"E"},
			},
			{
				Layout: "title",
				Titles: []string{"F"},
			},
		},
	},
	{
		name: "complex reordering with new slides and content updates",
		before: Slides{
			{
				Layout: "title",
				Titles: []string{"Slide 2"},
			},
			{
				Layout: "title",
				Titles: []string{"New Slide"},
			},
			{
				Layout:    "title",
				Titles:    []string{"Slide 1"},
				Subtitles: []string{"Updated"},
			},
		},
		after: Slides{
			{
				Layout: "title",
				Titles: []string{"Slide 1"},
			},
			{
				Layout: "title",
				Titles: []string{"Slide 2"},
			},
			{
				Layout: "title",
				Titles: []string{"Slide 3"},
			},
			{
				Layout: "title",
				Titles: []string{"Slide 4"},
			},
			{
				Layout: "title",
				Titles: []string{"Slide 5"},
			},
		},
	},
}

func TestGenerateActions(t *testing.T) {
	cmpopts := cmp.Options{
<<<<<<< HEAD
		cmpopts.IgnoreFields(Fragment{}, "StyleName", "SoftLineBreak"),
=======
		cmpopts.IgnoreFields(Fragment{}, "ClassName"),
>>>>>>> 3d0c18e2
		cmpopts.IgnoreUnexported(Slide{}),
	}

	for _, tt := range tests {
		t.Run(tt.name, func(t *testing.T) {
			actions, err := generateActions(tt.before, tt.after)
			if err != nil {
				t.Fatal(err)
			}
			got := actionsEmulator(t, tt.before, actions)
			if diff := cmp.Diff(got, tt.after, cmpopts...); diff != "" {
				t.Error(diff)
			}
		})
	}
}

func TestGenerateActionsWithImages(t *testing.T) {
	var tests = []struct {
		name   string
		before Slides
		after  Slides
	}{
		{
			name: "new and move with image",
			before: Slides{
				{Layout: "title", Titles: []string{"A"}, Images: []*Image{newImage(t, "testdata/test.png")}},
			},
			after: Slides{
				{Layout: "title", Titles: []string{"B"}},
				{Layout: "title", Titles: []string{"A"}, Images: []*Image{newImage(t, "testdata/test.png")}},
			},
		},
	}

	cmpopts := cmp.Options{
<<<<<<< HEAD
		cmpopts.IgnoreFields(Fragment{}, "StyleName", "SoftLineBreak"),
=======
		cmpopts.IgnoreFields(Fragment{}, "ClassName"),
>>>>>>> 3d0c18e2
		cmpopts.IgnoreUnexported(Slide{}, Image{}),
	}

	for _, tt := range tests {
		t.Run(tt.name, func(t *testing.T) {
			actions, err := generateActions(tt.before, tt.after)
			if err != nil {
				t.Fatal(err)
			}
			got := actionsEmulator(t, tt.before, actions)
			if diff := cmp.Diff(got, tt.after, cmpopts...); diff != "" {
				t.Error(diff)
			}
			for i, slide := range got {
				for _, image := range slide.Images {
					found := slices.ContainsFunc(tt.after[i].Images, func(afterImage *Image) bool {
						return image.Compare(afterImage)
					})
					if !found {
						t.Errorf("image not found in slide %d", i+1)
					}
				}
			}
		})
	}
}

// TestAdjustSlideCount tests the adjustSlideCount function.
func TestAdjustSlideCount(t *testing.T) {
	tests := []struct {
		name           string
		before         Slides
		after          Slides
		expectedBefore Slides
		expectedAfter  Slides
	}{
		{
			name: "same count - no adjustment needed",
			before: Slides{
				{Layout: "title", Titles: []string{"A"}},
				{Layout: "title", Titles: []string{"B"}},
			},
			after: Slides{
				{Layout: "title", Titles: []string{"C"}},
				{Layout: "title", Titles: []string{"D"}},
			},
			expectedBefore: Slides{
				{Layout: "title", Titles: []string{"A"}},
				{Layout: "title", Titles: []string{"B"}},
			},
			expectedAfter: Slides{
				{Layout: "title", Titles: []string{"C"}},
				{Layout: "title", Titles: []string{"D"}},
			},
		},
		{
			name: "after is shorter - add slides to after with .delete = true",
			before: Slides{
				{Layout: "title", Titles: []string{"A"}},
				{Layout: "title", Titles: []string{"B"}},
				{Layout: "title", Titles: []string{"C"}},
			},
			after: Slides{
				{Layout: "title", Titles: []string{"A"}}, // high similarity with before[0]
			},
			expectedBefore: Slides{
				{Layout: "title", Titles: []string{"A"}},
				{Layout: "title", Titles: []string{"B"}},
				{Layout: "title", Titles: []string{"C"}},
			},
			expectedAfter: Slides{
				{Layout: "title", Titles: []string{"A"}},
				{Layout: "title", Titles: []string{"B"}, delete: true}, // lowest similarity score
				{Layout: "title", Titles: []string{"C"}, delete: true}, // second lowest similarity score
			},
		},
		{
			name: "before is shorter - add slides to before with .new = true",
			before: Slides{
				{Layout: "title", Titles: []string{"A"}}, // high similarity with after[0]
			},
			after: Slides{
				{Layout: "title", Titles: []string{"A"}},
				{Layout: "title", Titles: []string{"B"}},
				{Layout: "title", Titles: []string{"C"}},
			},
			expectedBefore: Slides{
				{Layout: "title", Titles: []string{"A"}},
				{Layout: "title", Titles: []string{"B"}, new: true}, // lowest similarity score
				{Layout: "title", Titles: []string{"C"}, new: true}, // second lowest similarity score
			},
			expectedAfter: Slides{
				{Layout: "title", Titles: []string{"A"}},
				{Layout: "title", Titles: []string{"B"}},
				{Layout: "title", Titles: []string{"C"}},
			},
		},
		{
			name:   "empty before - add all after slides to before with .new = true",
			before: Slides{},
			after: Slides{
				{Layout: "title", Titles: []string{"A"}},
				{Layout: "title", Titles: []string{"B"}},
			},
			expectedBefore: Slides{
				{Layout: "title", Titles: []string{"A"}, new: true},
				{Layout: "title", Titles: []string{"B"}, new: true},
			},
			expectedAfter: Slides{
				{Layout: "title", Titles: []string{"A"}},
				{Layout: "title", Titles: []string{"B"}},
			},
		},
		{
			name: "empty after - add all before slides to after with .delete = true",
			before: Slides{
				{Layout: "title", Titles: []string{"A"}},
				{Layout: "title", Titles: []string{"B"}},
			},
			after: Slides{},
			expectedBefore: Slides{
				{Layout: "title", Titles: []string{"A"}},
				{Layout: "title", Titles: []string{"B"}},
			},
			expectedAfter: Slides{
				{Layout: "title", Titles: []string{"A"}, delete: true},
				{Layout: "title", Titles: []string{"B"}, delete: true},
			},
		},
		{
			name: "complex similarity calculation - layout and content differences",
			before: Slides{
				{
					Layout: "title",
					Titles: []string{"Same Title"},
					Bodies: []*Body{
						{
							Paragraphs: []*Paragraph{
								{
									Fragments: []*Fragment{
										{Value: "Content A"},
									},
								},
							},
						},
					},
				}, // High similarity with after[0]
				{Layout: "title-and-body", Titles: []string{"Different Title"}}, // Low similarity
				{Layout: "title", Titles: []string{"Another Title"}},            // Medium similarity
			},
			after: Slides{
				{Layout: "title", Titles: []string{"Same Title"}}, // High similarity with before[0]
			},
			expectedBefore: Slides{
				{
					Layout: "title",
					Titles: []string{"Same Title"},
					Bodies: []*Body{
						{
							Paragraphs: []*Paragraph{
								{
									Fragments: []*Fragment{
										{Value: "Content A"},
									},
								},
							},
						},
					},
				},
				{Layout: "title-and-body", Titles: []string{"Different Title"}},
				{Layout: "title", Titles: []string{"Another Title"}},
			},
			expectedAfter: Slides{
				{Layout: "title", Titles: []string{"Same Title"}},
				{Layout: "title-and-body", Titles: []string{"Different Title"}, delete: true}, // Lowest similarity
				{Layout: "title", Titles: []string{"Another Title"}, delete: true},            // Second lowest
			},
		},
	}

	for _, tt := range tests {
		t.Run(tt.name, func(t *testing.T) {
			adjustedBefore, adjustedAfter, err := adjustSlideCount(tt.before, tt.after)
			if err != nil {
				t.Fatalf("adjustSlideCount() error = %v", err)
			}

			// Check lengths are equal
			if len(adjustedBefore) != len(adjustedAfter) {
				t.Errorf("adjustSlideCount() lengths not equal: before=%d, after=%d", len(adjustedBefore), len(adjustedAfter))
			}

			// Compare with expected results
			cmpopts := cmp.Options{
<<<<<<< HEAD
				cmpopts.IgnoreFields(Fragment{}, "StyleName", "SoftLineBreak"),
=======
				cmpopts.IgnoreFields(Fragment{}, "ClassName"),
>>>>>>> 3d0c18e2
				cmpopts.IgnoreUnexported(Slide{}),
			}

			if diff := cmp.Diff(tt.expectedBefore, adjustedBefore, cmpopts...); diff != "" {
				t.Errorf("adjustSlideCount() before mismatch (-want +got):\n%s", diff)
			}

			if diff := cmp.Diff(tt.expectedAfter, adjustedAfter, cmpopts...); diff != "" {
				t.Errorf("adjustSlideCount() after mismatch (-want +got):\n%s", diff)
			}
		})
	}
}

// TestMapSlides tests the mapSlides function.
func TestMapSlides(t *testing.T) {
	tests := []struct {
		name     string
		before   Slides
		after    Slides
		expected map[int]int
	}{
		{
			name: "basic perfect match",
			before: Slides{
				{Layout: "title", Titles: []string{"A"}},
				{Layout: "title", Titles: []string{"B"}},
			},
			after: Slides{
				{Layout: "title", Titles: []string{"A"}},
				{Layout: "title", Titles: []string{"B"}},
			},
			expected: map[int]int{0: 0, 1: 1},
		},
		{
			name: "simple swap",
			before: Slides{
				{Layout: "title", Titles: []string{"A"}},
				{Layout: "title", Titles: []string{"B"}},
			},
			after: Slides{
				{Layout: "title", Titles: []string{"B"}},
				{Layout: "title", Titles: []string{"A"}},
			},
			expected: map[int]int{0: 1, 1: 0},
		},
		{
			name: "layout and title priority",
			before: Slides{
				{Layout: "title", Titles: []string{"Same Title"}},
				{Layout: "title-and-body", Titles: []string{"Different Title"}},
			},
			after: Slides{
				{Layout: "title-and-body", Titles: []string{"Different Title"}},
				{Layout: "title", Titles: []string{"Same Title"}},
			},
			expected: map[int]int{0: 1, 1: 0},
		},
		{
			name: "position bonus consideration",
			before: Slides{
				{Layout: "title", Titles: []string{"A"}},
				{Layout: "title", Titles: []string{"B"}},
				{Layout: "title", Titles: []string{"B"}},
			},
			after: Slides{
				{Layout: "title", Titles: []string{"B"}},
				{Layout: "title", Titles: []string{"A"}},
				{Layout: "title", Titles: []string{"B"}},
			},
			expected: map[int]int{0: 1, 1: 0, 2: 2},
		},
		{
			name: "complex optimization",
			before: Slides{
				{Layout: "title", Titles: []string{"A"}},
				{Layout: "title", Titles: []string{"B"}},
				{Layout: "title", Titles: []string{"C"}},
				{Layout: "title", Titles: []string{"D"}},
			},
			after: Slides{
				{Layout: "title", Titles: []string{"D"}},
				{Layout: "title", Titles: []string{"B"}},
				{Layout: "title", Titles: []string{"A"}},
				{Layout: "title", Titles: []string{"C"}},
			},
			expected: map[int]int{0: 2, 1: 1, 2: 3, 3: 0},
		},
		{
			name: "single slide",
			before: Slides{
				{Layout: "title", Titles: []string{"Only"}},
			},
			after: Slides{
				{Layout: "title", Titles: []string{"Only"}},
			},
			expected: map[int]int{0: 0},
		},
		{
			name: "different layouts with same titles",
			before: Slides{
				{Layout: "title", Titles: []string{"Same"}},
				{Layout: "title-and-body", Titles: []string{"Same"}},
			},
			after: Slides{
				{Layout: "title-and-body", Titles: []string{"Same"}},
				{Layout: "title", Titles: []string{"Same"}},
			},
			expected: map[int]int{0: 1, 1: 0},
		},
	}

	for _, tt := range tests {
		t.Run(tt.name, func(t *testing.T) {
			// Ensure slides are same length (prerequisite for mapSlides)
			if len(tt.before) != len(tt.after) {
				t.Fatalf("test setup error: before and after must have same length")
			}

			result, err := mapSlides(tt.before, tt.after)
			if err != nil {
				t.Fatalf("mapSlides() error = %v", err)
			}

			if len(result) != len(tt.expected) {
				t.Errorf("mapSlides() result length = %d, expected %d", len(result), len(tt.expected))
			}

			for beforeIdx, expectedAfterIdx := range tt.expected {
				if actualAfterIdx, ok := result[beforeIdx]; !ok {
					t.Errorf("mapSlides() missing mapping for before index %d", beforeIdx)
				} else if actualAfterIdx != expectedAfterIdx {
					t.Errorf("mapSlides() mapping[%d] = %d, expected %d", beforeIdx, actualAfterIdx, expectedAfterIdx)
				}
			}

			// Verify that all after indices are used exactly once
			usedAfterIndices := make(map[int]bool)
			for _, afterIdx := range result {
				if usedAfterIndices[afterIdx] {
					t.Errorf("mapSlides() after index %d used multiple times", afterIdx)
				}
				usedAfterIndices[afterIdx] = true
			}

			// Verify all after indices from 0 to len-1 are used
			for i := range len(tt.after) {
				if !usedAfterIndices[i] {
					t.Errorf("mapSlides() after index %d not used", i)
				}
			}
		})
	}
}

// TestMapSlidesErrors tests error cases for mapSlides function.
func TestMapSlidesErrors(t *testing.T) {
	tests := []struct {
		name    string
		before  Slides
		after   Slides
		wantErr bool
	}{
		{
			name: "different lengths",
			before: Slides{
				{Layout: "title", Titles: []string{"A"}},
			},
			after: Slides{
				{Layout: "title", Titles: []string{"A"}},
				{Layout: "title", Titles: []string{"B"}},
			},
			wantErr: true, // Expect error for different lengths
		},
		{
			name:    "empty slides",
			before:  Slides{},
			after:   Slides{},
			wantErr: false, // No error expected for empty slides
		},
	}

	for _, tt := range tests {
		t.Run(tt.name, func(t *testing.T) {
			_, err := mapSlides(tt.before, tt.after)
			if (err != nil) != tt.wantErr {
				t.Errorf("mapSlides() error = %v, wantErr %v", err, tt.wantErr)
			}
		})
	}
}

// TestApplyDeleteMarks tests the applyDeleteMarks function.
func TestApplyDeleteMarks(t *testing.T) {
	tests := []struct {
		name            string
		before          Slides
		after           Slides
		mapping         map[int]int
		expectedDeleted []bool // Expected values for before[i].delete
	}{
		{
			name: "no deleted slides",
			before: Slides{
				{Layout: "title", Titles: []string{"A"}},
				{Layout: "title", Titles: []string{"B"}},
			},
			after: Slides{
				{Layout: "title", Titles: []string{"A"}},
				{Layout: "title", Titles: []string{"B"}},
			},
			mapping:         map[int]int{0: 0, 1: 1},
			expectedDeleted: []bool{false, false},
		},
		{
			name: "single deleted slide",
			before: Slides{
				{Layout: "title", Titles: []string{"A"}},
				{Layout: "title", Titles: []string{"B"}},
			},
			after: Slides{
				{Layout: "title", Titles: []string{"A"}},
				{Layout: "title", Titles: []string{"B"}, delete: true},
			},
			mapping:         map[int]int{0: 0, 1: 1},
			expectedDeleted: []bool{false, true},
		},
		{
			name: "multiple deleted slides with reordering",
			before: Slides{
				{Layout: "title", Titles: []string{"A"}},
				{Layout: "title", Titles: []string{"B"}},
				{Layout: "title", Titles: []string{"C"}},
			},
			after: Slides{
				{Layout: "title", Titles: []string{"C"}, delete: true},
				{Layout: "title", Titles: []string{"A"}, delete: true},
				{Layout: "title", Titles: []string{"B"}},
			},
			mapping:         map[int]int{0: 1, 1: 2, 2: 0}, // A->1, B->2, C->0
			expectedDeleted: []bool{true, false, true},     // A(deleted), B(not deleted), C(deleted)
		},
		{
			name: "all slides deleted",
			before: Slides{
				{Layout: "title", Titles: []string{"A"}},
				{Layout: "title", Titles: []string{"B"}},
			},
			after: Slides{
				{Layout: "title", Titles: []string{"B"}, delete: true},
				{Layout: "title", Titles: []string{"A"}, delete: true},
			},
			mapping:         map[int]int{0: 1, 1: 0},
			expectedDeleted: []bool{true, true},
		},
		{
			name: "boundary check - invalid mapping indices",
			before: Slides{
				{Layout: "title", Titles: []string{"A"}},
			},
			after: Slides{
				{Layout: "title", Titles: []string{"A"}, delete: true},
			},
			mapping:         map[int]int{0: 0, 5: 10}, // Invalid indices
			expectedDeleted: []bool{true},
		},
		{
			name:            "empty slides",
			before:          Slides{},
			after:           Slides{},
			mapping:         map[int]int{},
			expectedDeleted: []bool{},
		},
		{
			name: "complex scenario with mixed delete flags",
			before: Slides{
				{Layout: "title", Titles: []string{"Keep1"}},
				{Layout: "title", Titles: []string{"Delete1"}},
				{Layout: "title", Titles: []string{"Keep2"}},
				{Layout: "title", Titles: []string{"Delete2"}},
				{Layout: "title", Titles: []string{"Delete3"}},
			},
			after: Slides{
				{Layout: "title", Titles: []string{"Delete2"}, delete: true},
				{Layout: "title", Titles: []string{"Keep1"}},
				{Layout: "title", Titles: []string{"Delete3"}, delete: true},
				{Layout: "title", Titles: []string{"Keep2"}},
				{Layout: "title", Titles: []string{"Delete1"}, delete: true},
			},
			mapping:         map[int]int{0: 1, 1: 4, 2: 3, 3: 0, 4: 2}, // Keep1->1, Delete1->4, Keep2->3, Delete2->0, Delete3->2
			expectedDeleted: []bool{false, true, false, true, true},    // Keep1(false), Delete1(true), Keep2(false), Delete2(true), Delete3(true)
		},
	}

	for _, tt := range tests {
		t.Run(tt.name, func(t *testing.T) {
			applyDeleteMarks(tt.before, tt.after, tt.mapping)

			if len(tt.after) != len(tt.expectedDeleted) {
				t.Fatalf("expected %d slides, got %d", len(tt.expectedDeleted), len(tt.after))
			}

			for i, expectedDeleted := range tt.expectedDeleted {
				if tt.before[i].delete != expectedDeleted {
					t.Errorf("before[%d].delete = %v, expected %v (slide: %v)", i, tt.before[i].delete, expectedDeleted, tt.before[i].Titles)
				}
			}
		})
	}
}

// TestCopySlides tests the copySlides function.
func TestCopySlides(t *testing.T) {
	tests := []struct {
		name     string
		slides   Slides
		expected Slides
	}{
		{
			name:     "nil slides",
			slides:   nil,
			expected: nil,
		},
		{
			name:     "empty slides",
			slides:   Slides{},
			expected: Slides{},
		},
		{
			name: "single slide",
			slides: Slides{
				{
					Layout: "title",
					Titles: []string{"Test Title"},
				},
			},
			expected: Slides{
				{
					Layout: "title",
					Titles: []string{"Test Title"},
				},
			},
		},
		{
			name: "complex slide with bodies",
			slides: Slides{
				{
					Layout:    "title-and-body",
					Titles:    []string{"Complex Title"},
					Subtitles: []string{"Subtitle"},
					Bodies: []*Body{
						{
							Paragraphs: []*Paragraph{
								{
									Fragments: []*Fragment{
										{Value: "Test content", Bold: true},
									},
									Bullet: BulletDash,
								},
							},
						},
					},
					SpeakerNote: "Test note",
				},
			},
			expected: Slides{
				{
					Layout:    "title-and-body",
					Titles:    []string{"Complex Title"},
					Subtitles: []string{"Subtitle"},
					Bodies: []*Body{
						{
							Paragraphs: []*Paragraph{
								{
									Fragments: []*Fragment{
										{Value: "Test content", Bold: true},
									},
									Bullet: BulletDash,
								},
							},
						},
					},
					SpeakerNote: "Test note",
				},
			},
		},
		{
			name: "multiple slides",
			slides: Slides{
				{
					Layout: "title",
					Titles: []string{"Slide 1"},
				},
				{
					Layout: "title-and-body",
					Titles: []string{"Slide 2"},
					Bodies: []*Body{
						{
							Paragraphs: []*Paragraph{
								{
									Fragments: []*Fragment{
										{Value: "Body content"},
									},
								},
							},
						},
					},
				},
			},
			expected: Slides{
				{
					Layout: "title",
					Titles: []string{"Slide 1"},
				},
				{
					Layout: "title-and-body",
					Titles: []string{"Slide 2"},
					Bodies: []*Body{
						{
							Paragraphs: []*Paragraph{
								{
									Fragments: []*Fragment{
										{Value: "Body content"},
									},
								},
							},
						},
					},
				},
			},
		},
	}

	cmpopts := cmp.Options{
<<<<<<< HEAD
		cmpopts.IgnoreFields(Fragment{}, "StyleName", "SoftLineBreak"),
=======
		cmpopts.IgnoreFields(Fragment{}, "ClassName"),
>>>>>>> 3d0c18e2
		cmpopts.IgnoreUnexported(Slide{}),
	}

	for _, tt := range tests {
		t.Run(tt.name, func(t *testing.T) {
			copied, err := copySlides(tt.slides)
			if err != nil {
				t.Fatalf("copySlides() error = %v", err)
			}

			// Check that the copy matches the expected result
			if diff := cmp.Diff(tt.expected, copied, cmpopts...); diff != "" {
				t.Errorf("copySlides() mismatch (-want +got):\n%s", diff)
			}

			// Check that modifying the original doesn't affect the copy
			if len(tt.slides) > 0 && len(copied) > 0 {
				originalTitle := tt.slides[0].Titles[0]
				tt.slides[0].Titles[0] = "Modified Title"

				if len(copied[0].Titles) > 0 && copied[0].Titles[0] != originalTitle {
					t.Errorf("copySlides() copy was affected by original modification")
				}

				// Restore original for other tests
				tt.slides[0].Titles[0] = originalTitle
			}
		})
	}
}

// TestDiffSlidesDoesNotModifyOriginal tests that generateActions doesn't modify the original slides.
func TestDiffSlidesDoesNotModifyOriginal(t *testing.T) {
	originalBefore := Slides{
		{
			Layout: "title",
			Titles: []string{"Original Before"},
		},
		{
			Layout: "title-and-body",
			Titles: []string{"Before Slide 2"},
			Bodies: []*Body{
				{
					Paragraphs: []*Paragraph{
						{
							Fragments: []*Fragment{
								{Value: "Original content"},
							},
						},
					},
				},
			},
		},
	}

	originalAfter := Slides{
		{
			Layout: "title",
			Titles: []string{"Original After"},
		},
	}

	// Create deep copies for comparison
	beforeCopy, err := copySlides(originalBefore)
	if err != nil {
		t.Fatalf("failed to create before copy: %v", err)
	}

	afterCopy, err := copySlides(originalAfter)
	if err != nil {
		t.Fatalf("failed to create after copy: %v", err)
	}

	// Execute generateActions
	_, err = generateActions(originalBefore, originalAfter)
	if err != nil {
		t.Fatalf("generateActions() error = %v", err)
	}

	// Check that original slides were not modified
	cmpopts := cmp.Options{
<<<<<<< HEAD
		cmpopts.IgnoreFields(Fragment{}, "StyleName", "SoftLineBreak"),
=======
		cmpopts.IgnoreFields(Fragment{}, "ClassName"),
>>>>>>> 3d0c18e2
		cmpopts.IgnoreUnexported(Slide{}),
	}

	if diff := cmp.Diff(beforeCopy, originalBefore, cmpopts...); diff != "" {
		t.Errorf("generateActions() modified original before slides (-want +got):\n%s", diff)
	}

	if diff := cmp.Diff(afterCopy, originalAfter, cmpopts...); diff != "" {
		t.Errorf("generateActions() modified original after slides (-want +got):\n%s", diff)
	}
}

// TestGenerateDeleteActions tests the generateDeleteActions function.
func TestGenerateDeleteActions(t *testing.T) {
	tests := []struct {
		name            string
		before          Slides
		mapping         map[int]int
		expectedActions []*action
		expectedBefore  Slides      // Expected state of before (after deletion)
		expectedMapping map[int]int // Expected state of mapping (after deletion)
	}{
		{
			name: "no delete slides",
			before: Slides{
				{Layout: "title", Titles: []string{"A"}},
				{Layout: "title", Titles: []string{"B"}},
			},
			mapping:         map[int]int{0: 0, 1: 1},
			expectedActions: []*action{},
			expectedBefore: Slides{
				{Layout: "title", Titles: []string{"A"}},
				{Layout: "title", Titles: []string{"B"}},
			},
			expectedMapping: map[int]int{0: 0, 1: 1},
		},
		{
			name: "single delete slide at end",
			before: Slides{
				{Layout: "title", Titles: []string{"A"}},
				{Layout: "title", Titles: []string{"B"}, delete: true},
			},
			mapping: map[int]int{0: 0, 1: 1},
			expectedActions: []*action{
				{
					actionType: actionTypeDelete,
					index:      1,
					slide:      &Slide{Layout: "title", Titles: []string{"B"}, delete: true},
				},
			},
			expectedBefore: Slides{
				{Layout: "title", Titles: []string{"A"}},
			},
			expectedMapping: map[int]int{0: 0},
		},
		{
			name: "multiple delete slides at end",
			before: Slides{
				{Layout: "title", Titles: []string{"A"}},
				{Layout: "title", Titles: []string{"B"}},
				{Layout: "title", Titles: []string{"C"}, delete: true},
				{Layout: "title", Titles: []string{"D"}, delete: true},
			},
			mapping: map[int]int{0: 0, 1: 1, 2: 2, 3: 3},
			expectedActions: []*action{
				{
					actionType: actionTypeDelete,
					index:      3, // Delete from back, so D is deleted first (index 3)
					slide:      &Slide{Layout: "title", Titles: []string{"D"}, delete: true},
				},
				{
					actionType: actionTypeDelete,
					index:      2, // Then C is deleted (index 2)
					slide:      &Slide{Layout: "title", Titles: []string{"C"}, delete: true},
				},
			},
			expectedBefore: Slides{
				{Layout: "title", Titles: []string{"A"}},
				{Layout: "title", Titles: []string{"B"}},
			},
			expectedMapping: map[int]int{0: 0, 1: 1},
		},
		{
			name: "delete slides with mapping adjustment",
			before: Slides{
				{Layout: "title", Titles: []string{"A"}},
				{Layout: "title", Titles: []string{"B"}, delete: true},
				{Layout: "title", Titles: []string{"C"}},
				{Layout: "title", Titles: []string{"D"}, delete: true},
			},
			mapping: map[int]int{0: 1, 1: 0, 2: 3, 3: 2}, // A->1, B->0, C->3, D->2
			expectedActions: []*action{
				{
					actionType: actionTypeDelete,
					index:      3, // Delete from back, so D is deleted first (index 3)
					slide:      &Slide{Layout: "title", Titles: []string{"D"}, delete: true},
				},
				{
					actionType: actionTypeDelete,
					index:      1, // Then B is deleted (index 1)
					slide:      &Slide{Layout: "title", Titles: []string{"B"}, delete: true},
				},
			},
			expectedBefore: Slides{
				{Layout: "title", Titles: []string{"A"}},
				{Layout: "title", Titles: []string{"C"}},
			},
			expectedMapping: map[int]int{0: 1, 1: 3}, // A->1, C->3 (C was originally index 2, but becomes index 1 after B is deleted)
		},
		{
			name: "all slides deleted",
			before: Slides{
				{Layout: "title", Titles: []string{"A"}, delete: true},
				{Layout: "title", Titles: []string{"B"}, delete: true},
			},
			mapping: map[int]int{0: 0, 1: 1},
			expectedActions: []*action{
				{
					actionType: actionTypeDelete,
					index:      1, // Delete from back, so B is deleted first (index 1)
					slide:      &Slide{Layout: "title", Titles: []string{"B"}, delete: true},
				},
				{
					actionType: actionTypeDelete,
					index:      0, // Then A is deleted (index 0)
					slide:      &Slide{Layout: "title", Titles: []string{"A"}, delete: true},
				},
			},
			expectedBefore:  Slides{},
			expectedMapping: map[int]int{},
		},
		{
			name: "complex delete with reordering",
			before: Slides{
				{Layout: "title", Titles: []string{"Keep1"}},                 // index 0
				{Layout: "title", Titles: []string{"Delete1"}, delete: true}, // index 1
				{Layout: "title", Titles: []string{"Keep2"}},                 // index 2
				{Layout: "title", Titles: []string{"Delete2"}, delete: true}, // index 3
				{Layout: "title", Titles: []string{"Keep3"}},                 // index 4
			},
			mapping: map[int]int{0: 2, 1: 0, 2: 4, 3: 1, 4: 3}, // Keep1->2, Delete1->0, Keep2->4, Delete2->1, Keep3->3
			expectedActions: []*action{
				{
					actionType: actionTypeDelete,
					index:      3, // Delete from back, so Delete2 is deleted first (index 3)
					slide:      &Slide{Layout: "title", Titles: []string{"Delete2"}, delete: true},
				},
				{
					actionType: actionTypeDelete,
					index:      1, // Then Delete1 is deleted (index 1)
					slide:      &Slide{Layout: "title", Titles: []string{"Delete1"}, delete: true},
				},
			},
			expectedBefore: Slides{
				{Layout: "title", Titles: []string{"Keep1"}}, // index 0
				{Layout: "title", Titles: []string{"Keep2"}}, // index 1 (originally index 2)
				{Layout: "title", Titles: []string{"Keep3"}}, // index 2 (originally index 4)
			},
			expectedMapping: map[int]int{0: 2, 1: 4, 2: 3}, // Keep1->2, Keep2->4, Keep3->3 (after adjustment)
		},
	}

	for _, tt := range tests {
		t.Run(tt.name, func(t *testing.T) {
			// Create copies of before and mapping (to protect original data)
			beforeCopy := make(Slides, len(tt.before))
			for i, slide := range tt.before {
				beforeCopy[i] = copySlide(slide)
			}

			mappingCopy := make(map[int]int)
			maps.Copy(mappingCopy, tt.mapping)

			// Execute function
			actions := generateDeleteActions(&beforeCopy, &mappingCopy)

			// Verify action count
			if len(actions) != len(tt.expectedActions) {
				t.Errorf("generateDeleteActions() action count = %d, expected %d", len(actions), len(tt.expectedActions))
			}

			// Verify each action
			for i, action := range actions {
				if i >= len(tt.expectedActions) {
					break
				}
				expected := tt.expectedActions[i]

				if action.actionType != expected.actionType {
					t.Errorf("generateDeleteActions() action[%d].actionType = %v, expected %v", i, action.actionType, expected.actionType)
				}

				if action.index != expected.index {
					t.Errorf("generateDeleteActions() action[%d].index = %d, expected %d", i, action.index, expected.index)
				}

				// Verify slide content (simplified)
				if action.slide != nil && expected.slide != nil {
					if len(action.slide.Titles) > 0 && len(expected.slide.Titles) > 0 {
						if action.slide.Titles[0] != expected.slide.Titles[0] {
							t.Errorf("generateDeleteActions() action[%d].slide.Titles[0] = %s, expected %s", i, action.slide.Titles[0], expected.slide.Titles[0])
						}
					}
				}
			}

			// Verify before state
			if len(beforeCopy) != len(tt.expectedBefore) {
				t.Errorf("generateDeleteActions() before length = %d, expected %d", len(beforeCopy), len(tt.expectedBefore))
			}

			for i, slide := range beforeCopy {
				if i >= len(tt.expectedBefore) {
					break
				}
				expected := tt.expectedBefore[i]
				if len(slide.Titles) > 0 && len(expected.Titles) > 0 {
					if slide.Titles[0] != expected.Titles[0] {
						t.Errorf("generateDeleteActions() before[%d].Titles[0] = %s, expected %s", i, slide.Titles[0], expected.Titles[0])
					}
				}
			}

			// Verify mapping state
			if len(mappingCopy) != len(tt.expectedMapping) {
				t.Errorf("generateDeleteActions() mapping length = %d, expected %d", len(mappingCopy), len(tt.expectedMapping))
			}

			for k, v := range tt.expectedMapping {
				if actualV, ok := mappingCopy[k]; !ok {
					t.Errorf("generateDeleteActions() mapping missing key %d", k)
				} else if actualV != v {
					t.Errorf("generateDeleteActions() mapping[%d] = %d, expected %d", k, actualV, v)
				}
			}
		})
	}
}

// TestGenerateMoveActions tests the generateMoveActions function.
func TestGenerateMoveActions(t *testing.T) {
	tests := []struct {
		name            string
		before          Slides
		after           Slides
		mapping         map[int]int
		expectedActions []*action
		expectedBefore  Slides // Expected state of before (after move)
	}{
		{
			name: "no moves needed - already in correct order",
			before: Slides{
				{Layout: "title", Titles: []string{"A"}},
				{Layout: "title", Titles: []string{"B"}},
			},
			after: Slides{
				{Layout: "title", Titles: []string{"A"}},
				{Layout: "title", Titles: []string{"B"}},
			},
			mapping:         map[int]int{0: 0, 1: 1},
			expectedActions: []*action{},
			expectedBefore: Slides{
				{Layout: "title", Titles: []string{"A"}},
				{Layout: "title", Titles: []string{"B"}},
			},
		},
		{
			name: "simple swap - two slides",
			before: Slides{
				{Layout: "title", Titles: []string{"A"}},
				{Layout: "title", Titles: []string{"B"}},
			},
			after: Slides{
				{Layout: "title", Titles: []string{"B"}},
				{Layout: "title", Titles: []string{"A"}},
			},
			mapping: map[int]int{0: 1, 1: 0}, // A->1, B->0
			// Correct expected value: just move B(index 1) to index 0
			expectedActions: []*action{
				{
					actionType:  actionTypeMove,
					index:       1, // Move B
					moveToIndex: 0,
					slide:       &Slide{Layout: "title", Titles: []string{"B"}},
				},
			},
			expectedBefore: Slides{
				{Layout: "title", Titles: []string{"B"}},
				{Layout: "title", Titles: []string{"A"}},
			},
		},
		{
			name: "three slides reordering - A B C to C A B",
			before: Slides{
				{Layout: "title", Titles: []string{"A"}},
				{Layout: "title", Titles: []string{"B"}},
				{Layout: "title", Titles: []string{"C"}},
			},
			after: Slides{
				{Layout: "title", Titles: []string{"C"}},
				{Layout: "title", Titles: []string{"A"}},
				{Layout: "title", Titles: []string{"B"}},
			},
			mapping: map[int]int{0: 1, 1: 2, 2: 0}, // A->1, B->2, C->0
			// Correct expected value: just move C(index 2) to index 0
			expectedActions: []*action{
				{
					actionType:  actionTypeMove,
					index:       2, // Move C
					moveToIndex: 0,
					slide:       &Slide{Layout: "title", Titles: []string{"C"}},
				},
			},
			expectedBefore: Slides{
				{Layout: "title", Titles: []string{"C"}},
				{Layout: "title", Titles: []string{"A"}},
				{Layout: "title", Titles: []string{"B"}},
			},
		},
		{
			name: "complex reordering - A B C D to D B A C",
			before: Slides{
				{Layout: "title", Titles: []string{"A"}},
				{Layout: "title", Titles: []string{"B"}},
				{Layout: "title", Titles: []string{"C"}},
				{Layout: "title", Titles: []string{"D"}},
			},
			after: Slides{
				{Layout: "title", Titles: []string{"D"}},
				{Layout: "title", Titles: []string{"B"}},
				{Layout: "title", Titles: []string{"A"}},
				{Layout: "title", Titles: []string{"C"}},
			},
			mapping: map[int]int{0: 2, 1: 1, 2: 3, 3: 0}, // A->2, B->1, C->3, D->0
			// Correct expected value: 2 moves needed
			// 1. Move D(index 3) to index 0 → D A B C
			// 2. Move B(index 2) to index 1 → D B A C
			expectedActions: []*action{
				{
					actionType:  actionTypeMove,
					index:       3, // Move D
					moveToIndex: 0,
					slide:       &Slide{Layout: "title", Titles: []string{"D"}},
				},
				{
					actionType:  actionTypeMove,
					index:       2, // Move B (position after D is moved)
					moveToIndex: 1,
					slide:       &Slide{Layout: "title", Titles: []string{"B"}},
				},
			},
			expectedBefore: Slides{
				{Layout: "title", Titles: []string{"D"}},
				{Layout: "title", Titles: []string{"B"}},
				{Layout: "title", Titles: []string{"A"}},
				{Layout: "title", Titles: []string{"C"}},
			},
		},
		{
			name: "single slide - no moves needed",
			before: Slides{
				{Layout: "title", Titles: []string{"Only"}},
			},
			after: Slides{
				{Layout: "title", Titles: []string{"Only"}},
			},
			mapping:         map[int]int{0: 0},
			expectedActions: []*action{},
			expectedBefore: Slides{
				{Layout: "title", Titles: []string{"Only"}},
			},
		},
		{
			name: "reverse order - A B C to C B A",
			before: Slides{
				{Layout: "title", Titles: []string{"A"}},
				{Layout: "title", Titles: []string{"B"}},
				{Layout: "title", Titles: []string{"C"}},
			},
			after: Slides{
				{Layout: "title", Titles: []string{"C"}},
				{Layout: "title", Titles: []string{"B"}},
				{Layout: "title", Titles: []string{"A"}},
			},
			mapping: map[int]int{0: 2, 1: 1, 2: 0}, // A->2, B->1, C->0
			// Correct expected value: 2 moves needed
			// 1. Move C(index 2) to index 0 → C A B
			// 2. Move B(index 2) to index 1 → C B A
			expectedActions: []*action{
				{
					actionType:  actionTypeMove,
					index:       2, // Move C
					moveToIndex: 0,
					slide:       &Slide{Layout: "title", Titles: []string{"C"}},
				},
				{
					actionType:  actionTypeMove,
					index:       2, // Move B (position after C is moved)
					moveToIndex: 1,
					slide:       &Slide{Layout: "title", Titles: []string{"B"}},
				},
			},
			expectedBefore: Slides{
				{Layout: "title", Titles: []string{"C"}},
				{Layout: "title", Titles: []string{"B"}},
				{Layout: "title", Titles: []string{"A"}},
			},
		},
		{
			name: "complex reordering - A A B A to A B A A",
			before: Slides{
				{Layout: "title", Titles: []string{"A"}},
				{Layout: "title", Titles: []string{"A"}},
				{Layout: "title", Titles: []string{"B"}},
				{Layout: "title", Titles: []string{"A"}},
			},
			after: Slides{
				{Layout: "title", Titles: []string{"A"}},
				{Layout: "title", Titles: []string{"B"}},
				{Layout: "title", Titles: []string{"A"}},
				{Layout: "title", Titles: []string{"A"}},
			},
			mapping: map[int]int{0: 0, 1: 2, 2: 1, 3: 3},
			// Correct expected value: 1 move needed
			// 1. Move B(index 2) to index 1 → A B A A
			expectedActions: []*action{
				{
					actionType:  actionTypeMove,
					index:       2, // Move B
					moveToIndex: 1,
					slide:       &Slide{Layout: "title", Titles: []string{"B"}},
				},
			},
			expectedBefore: Slides{
				{Layout: "title", Titles: []string{"A"}},
				{Layout: "title", Titles: []string{"B"}},
				{Layout: "title", Titles: []string{"A"}},
				{Layout: "title", Titles: []string{"A"}},
			},
		},
		{
			name: "new and move with image",
			before: Slides{
				{Layout: "title", Titles: []string{"A"}, Images: []*Image{newImage(t, "testdata/test.png")}},
				{Layout: "title", Titles: []string{"B"}},
			},
			after: Slides{
				{Layout: "title", Titles: []string{"B"}},
				{Layout: "title", Titles: []string{"A"}, Images: []*Image{newImage(t, "testdata/test.png")}},
			},
			mapping: map[int]int{0: 1, 1: 0},
			expectedActions: []*action{
				{
					actionType:  actionTypeMove,
					index:       1,
					moveToIndex: 0,
					slide:       &Slide{Layout: "title", Titles: []string{"B"}},
				},
			},
			expectedBefore: Slides{
				{Layout: "title", Titles: []string{"B"}},
				{Layout: "title", Titles: []string{"A"}, Images: []*Image{newImage(t, "testdata/test.png")}},
			},
		},
	}

	for _, tt := range tests {
		t.Run(tt.name, func(t *testing.T) {
			// Create copies of before and mapping (to protect original data)
			beforeCopy := make(Slides, len(tt.before))
			for i, slide := range tt.before {
				beforeCopy[i] = copySlide(slide)
			}

			mappingCopy := make(map[int]int)
			maps.Copy(mappingCopy, tt.mapping)

			// Execute function
			actions := generateMoveActions(&beforeCopy, tt.after, &mappingCopy)

			// Verify action count
			if len(actions) != len(tt.expectedActions) {
				t.Errorf("generateMoveActions() action count = %d, expected %d", len(actions), len(tt.expectedActions))
				// Output debug information
				for i, action := range actions {
					t.Logf("actual action[%d]: type=%s, index=%d, moveToIndex=%d", i, action.actionType.String(), action.index, action.moveToIndex)
				}
				for i, action := range tt.expectedActions {
					t.Logf("expected action[%d]: type=%s, index=%d, moveToIndex=%d", i, action.actionType.String(), action.index, action.moveToIndex)
				}
			}

			// Verify each action
			for i, action := range actions {
				if i >= len(tt.expectedActions) {
					break
				}
				expected := tt.expectedActions[i]

				if action.actionType != expected.actionType {
					t.Errorf("generateMoveActions() action[%d].actionType = %v, expected %v", i, action.actionType, expected.actionType)
				}

				if action.index != expected.index {
					t.Errorf("generateMoveActions() action[%d].index = %d, expected %d", i, action.index, expected.index)
				}

				if action.moveToIndex != expected.moveToIndex {
					t.Errorf("generateMoveActions() action[%d].moveToIndex = %d, expected %d", i, action.moveToIndex, expected.moveToIndex)
				}

				// Verify slide content (simplified)
				if action.slide != nil && expected.slide != nil {
					if len(action.slide.Titles) > 0 && len(expected.slide.Titles) > 0 {
						if action.slide.Titles[0] != expected.slide.Titles[0] {
							t.Errorf("generateMoveActions() action[%d].slide.Titles[0] = %s, expected %s", i, action.slide.Titles[0], expected.slide.Titles[0])
						}
					}
				}
			}

			// Verify final state of before
			if len(beforeCopy) != len(tt.expectedBefore) {
				t.Errorf("generateMoveActions() before length = %d, expected %d", len(beforeCopy), len(tt.expectedBefore))
			}

			for i, slide := range beforeCopy {
				if i >= len(tt.expectedBefore) {
					break
				}
				expected := tt.expectedBefore[i]
				if len(slide.Titles) > 0 && len(expected.Titles) > 0 {
					if slide.Titles[0] != expected.Titles[0] {
						t.Errorf("generateMoveActions() before[%d].Titles[0] = %s, expected %s", i, slide.Titles[0], expected.Titles[0])
					}
				}
			}
		})
	}
}

func actionsEmulator(t *testing.T, before Slides, actions []*action) Slides {
	t.Helper()
	beforeCopy, err := copySlides(before)
	if err != nil {
		t.Fatalf("actionsEmulator() failed to deep copy before slides: %v", err)
	}
	for _, action := range actions {
		switch action.actionType {
		case actionTypeAppend:
			if action.slide == nil {
				t.Fatalf("actionsEmulator() append action missing slide")
			}
			beforeCopy = append(beforeCopy, copySlide(action.slide))
		case actionTypeUpdate:
			if action.slide == nil {
				t.Fatalf("actionsEmulator() update action missing slide")
			}
			if action.index < 0 || action.index >= len(beforeCopy) {
				t.Fatalf("actionsEmulator() update action invalid index: %d", action.index)
			}
			beforeCopy[action.index] = copySlide(action.slide)
		case actionTypeDelete:
			if action.index < 0 || action.index >= len(beforeCopy) {
				t.Fatalf("actionsEmulator() delete action invalid index: %d", action.index)
			}
			beforeCopy = slices.Delete(beforeCopy, action.index, action.index+1)
		case actionTypeMove:
			if action.index < 0 || action.index >= len(beforeCopy) {
				t.Fatalf("actionsEmulator() move action invalid index: %d", action.index)
			}
			if action.moveToIndex < 0 || action.moveToIndex >= len(beforeCopy) {
				t.Fatalf("actionsEmulator() move action invalid moveToIndex: %d", action.moveToIndex)
			}
			slide := copySlide(beforeCopy[action.index])
			beforeCopy = append(beforeCopy[:action.moveToIndex], append([]*Slide{slide}, beforeCopy[action.moveToIndex:]...)...)
			var deleteIndex int
			if action.index < action.moveToIndex {
				deleteIndex = action.index
			} else {
				deleteIndex = action.index + 1
			}
			beforeCopy = slices.Delete(beforeCopy, deleteIndex, deleteIndex+1)
		default:
			t.Fatalf("actionsEmulator() unknown action type: %v", action.actionType)
		}
	}
	return beforeCopy
}

func FuzzGenerateActions(f *testing.F) {
	f.Add([]byte(`{"before":[],"after":[]}`))
	f.Add([]byte(`{"before":[{"Layout":"title","Titles":["A"]}],"after":[{"Layout":"title","Titles":["A"]}]}`))
	f.Add([]byte(`{"before":[{"Layout":"title","Titles":["A"]},{"Layout":"title","Titles":["B"]}],"after":[{"Layout":"title","Titles":["B"]},{"Layout":"title","Titles":["A"]}]}`))
	f.Add([]byte(`{"before":[{"Layout":"title","Titles":["A"]},{"Layout":"title","Titles":["B"]},{"Layout":"title","Titles":["C"]}],"after":[{"Layout":"title","Titles":["C"]},{"Layout":"title","Titles":["A"]}]}`))

	f.Fuzz(func(t *testing.T, data []byte) {
		var testData struct {
			Before Slides `json:"before"`
			After  Slides `json:"after"`
		}

		if err := json.Unmarshal(data, &testData); err != nil {
			t.Skip("Invalid JSON data")
		}

		// Basic validation
		if len(testData.Before) > 20 || len(testData.After) > 20 {
			t.Skip("Too many slides")
		}

		// Basic validation for each slide
		for _, slide := range testData.Before {
			if slide == nil {
				t.Skip("Nil slide in before")
			}
			if len(slide.Titles) > 10 || len(slide.Subtitles) > 10 {
				t.Skip("Too many titles/subtitles")
			}
		}

		for _, slide := range testData.After {
			if slide == nil {
				t.Skip("Nil slide in after")
			}
			if len(slide.Titles) > 10 || len(slide.Subtitles) > 10 {
				t.Skip("Too many titles/subtitles")
			}
		}

		actions, err := generateActions(testData.Before, testData.After)
		if err != nil {
			t.Fatalf("generateActions failed: %v", err)
		}

		cmpOpts := cmp.Options{
<<<<<<< HEAD
			cmpopts.IgnoreFields(Fragment{}, "StyleName", "SoftLineBreak"),
=======
			cmpopts.IgnoreFields(Fragment{}, "ClassName"),
>>>>>>> 3d0c18e2
			cmpopts.IgnoreUnexported(Slide{}),
			cmpopts.EquateEmpty(),
		}

		got := actionsEmulator(t, testData.Before, actions)
		if diff := cmp.Diff(got, testData.After, cmpOpts...); diff != "" {
			t.Errorf("actions did not produce expected result (-got +want):\n%s", diff)
			t.Logf("before: %+v", testData.Before)
			t.Logf("after: %+v", testData.After)
			t.Logf("actions: %+v", actions)
			t.Logf("got: %+v", got)
		}

		// Basic validity verification of actions
		for i, action := range actions {
			if action == nil {
				t.Errorf("action %d is nil", i)
				continue
			}

			switch action.actionType {
			case actionTypeAppend:
				if action.slide == nil {
					t.Errorf("action %d (append) has nil slide", i)
				}
			case actionTypeUpdate:
				if action.slide == nil {
					t.Errorf("action %d (update) has nil slide", i)
				}
				if action.index < 0 {
					t.Errorf("action %d (update) has negative index: %d", i, action.index)
				}
			case actionTypeDelete:
				if action.index < 0 {
					t.Errorf("action %d (delete) has negative index: %d", i, action.index)
				}
			case actionTypeMove:
				if action.index < 0 {
					t.Errorf("action %d (move) has negative index: %d", i, action.index)
				}
				if action.moveToIndex < 0 {
					t.Errorf("action %d (move) has negative moveToIndex: %d", i, action.moveToIndex)
				}
				if action.slide == nil {
					t.Errorf("action %d (move) has nil slide", i)
				}
			case actionTypeInsert:
				if action.slide == nil {
					t.Errorf("action %d (insert) has nil slide", i)
				}
				if action.index < 0 {
					t.Errorf("action %d (insert) has negative index: %d", i, action.index)
				}
			default:
				t.Errorf("action %d has unknown type: %v", i, action.actionType)
			}
		}
	})
}<|MERGE_RESOLUTION|>--- conflicted
+++ resolved
@@ -1392,11 +1392,7 @@
 
 func TestGenerateActions(t *testing.T) {
 	cmpopts := cmp.Options{
-<<<<<<< HEAD
-		cmpopts.IgnoreFields(Fragment{}, "StyleName", "SoftLineBreak"),
-=======
-		cmpopts.IgnoreFields(Fragment{}, "ClassName"),
->>>>>>> 3d0c18e2
+		cmpopts.IgnoreFields(Fragment{}, "StyleName"),
 		cmpopts.IgnoreUnexported(Slide{}),
 	}
 
@@ -1433,11 +1429,7 @@
 	}
 
 	cmpopts := cmp.Options{
-<<<<<<< HEAD
-		cmpopts.IgnoreFields(Fragment{}, "StyleName", "SoftLineBreak"),
-=======
-		cmpopts.IgnoreFields(Fragment{}, "ClassName"),
->>>>>>> 3d0c18e2
+		cmpopts.IgnoreFields(Fragment{}, "StyleName"),
 		cmpopts.IgnoreUnexported(Slide{}, Image{}),
 	}
 
@@ -1632,11 +1624,7 @@
 
 			// Compare with expected results
 			cmpopts := cmp.Options{
-<<<<<<< HEAD
-				cmpopts.IgnoreFields(Fragment{}, "StyleName", "SoftLineBreak"),
-=======
-				cmpopts.IgnoreFields(Fragment{}, "ClassName"),
->>>>>>> 3d0c18e2
+				cmpopts.IgnoreFields(Fragment{}, "StyleName"),
 				cmpopts.IgnoreUnexported(Slide{}),
 			}
 
@@ -2071,11 +2059,7 @@
 	}
 
 	cmpopts := cmp.Options{
-<<<<<<< HEAD
-		cmpopts.IgnoreFields(Fragment{}, "StyleName", "SoftLineBreak"),
-=======
-		cmpopts.IgnoreFields(Fragment{}, "ClassName"),
->>>>>>> 3d0c18e2
+		cmpopts.IgnoreFields(Fragment{}, "StyleName"),
 		cmpopts.IgnoreUnexported(Slide{}),
 	}
 
@@ -2157,11 +2141,7 @@
 
 	// Check that original slides were not modified
 	cmpopts := cmp.Options{
-<<<<<<< HEAD
-		cmpopts.IgnoreFields(Fragment{}, "StyleName", "SoftLineBreak"),
-=======
-		cmpopts.IgnoreFields(Fragment{}, "ClassName"),
->>>>>>> 3d0c18e2
+		cmpopts.IgnoreFields(Fragment{}, "StyleName"),
 		cmpopts.IgnoreUnexported(Slide{}),
 	}
 
@@ -2798,11 +2778,7 @@
 		}
 
 		cmpOpts := cmp.Options{
-<<<<<<< HEAD
-			cmpopts.IgnoreFields(Fragment{}, "StyleName", "SoftLineBreak"),
-=======
-			cmpopts.IgnoreFields(Fragment{}, "ClassName"),
->>>>>>> 3d0c18e2
+			cmpopts.IgnoreFields(Fragment{}, "StyleName"),
 			cmpopts.IgnoreUnexported(Slide{}),
 			cmpopts.EquateEmpty(),
 		}
