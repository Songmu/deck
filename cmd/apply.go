/*
Copyright © 2025 Ken'ichiro Oyama <k1lowxb@gmail.com>

Permission is hereby granted, free of charge, to any person obtaining a copy
of this software and associated documentation files (the "Software"), to deal
in the Software without restriction, including without limitation the rights
to use, copy, modify, merge, publish, distribute, sublicense, and/or sell
copies of the Software, and to permit persons to whom the Software is
furnished to do so, subject to the following conditions:

The above copyright notice and this permission notice shall be included in
all copies or substantial portions of the Software.

THE SOFTWARE IS PROVIDED "AS IS", WITHOUT WARRANTY OF ANY KIND, EXPRESS OR
IMPLIED, INCLUDING BUT NOT LIMITED TO THE WARRANTIES OF MERCHANTABILITY,
FITNESS FOR A PARTICULAR PURPOSE AND NONINFRINGEMENT. IN NO EVENT SHALL THE
AUTHORS OR COPYRIGHT HOLDERS BE LIABLE FOR ANY CLAIM, DAMAGES OR OTHER
LIABILITY, WHETHER IN AN ACTION OF CONTRACT, TORT OR OTHERWISE, ARISING FROM,
OUT OF OR IN CONNECTION WITH THE SOFTWARE OR THE USE OR OTHER DEALINGS IN
THE SOFTWARE.
*/
package cmd

import (
	"context"
	"fmt"
	"log/slog"
	"os"
	"path/filepath"
	"strconv"
	"strings"
	"time"

	"github.com/fsnotify/fsnotify"
	"github.com/k1LoW/deck"
	"github.com/k1LoW/deck/logger/dot"
	"github.com/k1LoW/deck/md"
	"github.com/k1LoW/tail"
	slogmulti "github.com/samber/slog-multi"
	"github.com/spf13/cobra"
)

var (
	title               string
	page                string
	watch               bool
	verbose             bool
	logger              *slog.Logger
	codeBlockToImageCmd string
	tb                  = tail.New(30)
)

var applyCmd = &cobra.Command{
	Use:   "apply [PRESENTATION_ID] [DECK_FILE]",
	Short: "apply desk written in markdown to Google Slides presentation",
	Long:  `apply desk written in markdown to Google Slides presentation.`,
	Args: func(cmd *cobra.Command, args []string) error {
		if page != "" && watch {
			return fmt.Errorf("cannot use --page and --watch together")
		}
		return cobra.ExactArgs(2)(cmd, args)
	},
	RunE: func(cmd *cobra.Command, args []string) error {
		ctx := cmd.Context()
		id := args[0]
		f := args[1]
		presentation, err := md.ParseFile(f)
		if err != nil {
			return err
		}
<<<<<<< HEAD
		contents := presentation.Contents
=======
		tailHandler := slog.NewJSONHandler(tb, &slog.HandlerOptions{
			Level: slog.LevelDebug,
		})
>>>>>>> 29f6b1c0
		if verbose {
			logger = slog.New(
				slogmulti.Fanout(
					slog.NewJSONHandler(os.Stdout, nil),
					tailHandler,
				),
			)
		} else {
			h, err := dot.New(slog.NewTextHandler(os.Stdout, nil))
			if err != nil {
				return fmt.Errorf("failed to create dot handler: %w", err)
			}
			logger = slog.New(
				slogmulti.Fanout(
					h,
					tailHandler,
				),
			)
		}
		opts := []deck.Option{
			deck.WithPresentationID(id),
			deck.WithLogger(logger),
		}
		d, err := deck.New(ctx, opts...)
		if err != nil {
			return err
		}
		if title != "" {
			if err := d.UpdateTitle(ctx, title); err != nil {
				return err
			}
		}
		if watch {
			slides, err := contents.ToSlides(ctx, codeBlockToImageCmd)
			if err != nil {
				return fmt.Errorf("failed to convert markdown contents to slides: %w", err)
			}
			if err := d.Apply(ctx, slides); err != nil {
				return err
			}
			logger.Info("initial apply completed", slog.String("presentation_id", id))

			return watchFile(cmd.Context(), f, contents, d)
		} else {
			pages, err := pageToPages(page, len(contents))
			if err != nil {
				return err
			}
			slides, err := contents.ToSlides(ctx, codeBlockToImageCmd)
			if err != nil {
				return fmt.Errorf("failed to convert markdown contents to slides: %w", err)
			}
			if err := d.ApplyPages(ctx, slides, pages); err != nil {
				return err
			}
			logger.Info("apply completed", slog.String("presentation_id", id))
		}
		return nil
	},
}

func init() {
	rootCmd.AddCommand(applyCmd)
	applyCmd.Flags().StringVarP(&title, "title", "t", "", "title of the presentation")
	applyCmd.Flags().StringVarP(&page, "page", "p", "", "page to apply")
	applyCmd.Flags().StringVarP(&codeBlockToImageCmd, "code-block-to-image-command", "c", "", "command to convert code blocks to images")
	applyCmd.Flags().BoolVarP(&watch, "watch", "w", false, "watch for changes")
	applyCmd.Flags().BoolVarP(&verbose, "verbose", "v", false, "verbose output")
}

func pageToPages(page string, total int) ([]int, error) {
	if page == "" {
		// If no page is specified, return all pages
		pages := make([]int, total)
		for i := range total {
			pages[i] = i + 1
		}
		return pages, nil
	}

	var result []int
	// Split by comma to handle comma-separated list
	parts := strings.Split(page, ",")

	for _, part := range parts {
		// Check if it's a range (contains "-")
		if strings.Contains(part, "-") {
			rangeParts := strings.Split(part, "-")

			if len(rangeParts) != 2 {
				return nil, fmt.Errorf("invalid range format: %s", part)
			}

			start, end := rangeParts[0], rangeParts[1]

			var startPage, endPage int
			var err error

			if start == "" {
				// Open start range: "-5"
				startPage = 1
			} else {
				// Parse start page
				startPage, err = strconv.Atoi(start)
				if err != nil {
					return nil, fmt.Errorf("invalid page number: %s", start)
				}
			}

			if end == "" {
				// Open end range: "3-"
				endPage = total
			} else {
				// Parse end page
				endPage, err = strconv.Atoi(end)
				if err != nil {
					return nil, fmt.Errorf("invalid page number: %s", end)
				}
			}

			// Validate page range
			if startPage < 1 || startPage > total || endPage < 1 || endPage > total || startPage > endPage {
				return nil, fmt.Errorf("invalid page range: %s (total pages: %d)", part, total)
			}

			// Add all pages in the range
			for i := startPage; i <= endPage; i++ {
				result = append(result, i)
			}
		} else {
			// Single page number
			pageNum, err := strconv.Atoi(part)
			if err != nil {
				return nil, fmt.Errorf("invalid page number: %s", part)
			}

			// Validate page number
			if pageNum < 1 || pageNum > total {
				return nil, fmt.Errorf("page number out of range: %d (total pages: %d)", pageNum, total)
			}

			result = append(result, pageNum)
		}
	}

	return result, nil
}

// watchFile watches for changes in the file and applies them to the presentation.
func watchFile(ctx context.Context, filePath string, oldContents md.Contents, d *deck.Deck) error {
	// Get the absolute path of the file
	absPath, err := filepath.Abs(filePath)
	if err != nil {
		return err
	}

	dir := filepath.Dir(absPath)
	fileName := filepath.Base(absPath)

	watcher, err := fsnotify.NewWatcher()
	if err != nil {
		return err
	}
	defer watcher.Close()

	if err := watcher.Add(dir); err != nil {
		return err
	}

	logger.Info("watching for changes", slog.String("file", absPath))

	for {
		select {
		case event, ok := <-watcher.Events:
			if !ok {
				return nil
			}

			if filepath.Base(event.Name) != fileName {
				continue
			}

			if event.Op&fsnotify.Write != fsnotify.Write &&
				event.Op&fsnotify.Create != fsnotify.Create {
				continue
			}

			logger.Info("file modified", slog.String("file", event.Name))

			var newContents md.Contents
			var parseErr error

			for retry := range 3 {
				var newPresentation *md.Presentation
				newPresentation, parseErr = md.ParseFile(filePath)
				if parseErr == nil {
					newContents = newPresentation.Contents
					break
				}

				logger.Warn("failed to parse file, retrying...",
					slog.String("error", parseErr.Error()),
					slog.Int("retry", retry+1))

				time.Sleep(100 * time.Millisecond)
			}

			if parseErr != nil {
				logger.Error("failed to parse file after retries", slog.String("error", parseErr.Error()))
				continue
			}

			changedPages := md.DiffContents(oldContents, newContents)

			if len(changedPages) == 0 {
				logger.Info("no changes detected")
				continue
			}

			logger.Info("detected changes", slog.Any("pages", changedPages))
			slides, err := newContents.ToSlides(ctx, codeBlockToImageCmd)
			if err != nil {
				logger.Error("failed to convert markdown contents to slides", slog.String("error", err.Error()))
				continue
			}
			if err := d.ApplyPages(ctx, slides, changedPages); err != nil {
				logger.Error("failed to apply changes", slog.String("error", err.Error()))
				continue
			}

			logger.Info("applied changes", slog.Any("pages", changedPages))

			oldContents = newContents

		case err, ok := <-watcher.Errors:
			if !ok {
				return nil
			}
			logger.Error("watcher error", slog.String("error", err.Error()))

		case <-ctx.Done():
			return nil
		}
	}
}<|MERGE_RESOLUTION|>--- conflicted
+++ resolved
@@ -68,13 +68,10 @@
 		if err != nil {
 			return err
 		}
-<<<<<<< HEAD
 		contents := presentation.Contents
-=======
 		tailHandler := slog.NewJSONHandler(tb, &slog.HandlerOptions{
 			Level: slog.LevelDebug,
 		})
->>>>>>> 29f6b1c0
 		if verbose {
 			logger = slog.New(
 				slogmulti.Fanout(
