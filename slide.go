package deck

import (
	"bytes"
	"encoding/base64"
	"fmt"
	"hash/crc32"
	"image"
	_ "image/gif"
	_ "image/jpeg"
	_ "image/png"
	"io"
	"net/http"
	"net/url"
	"os"
	"strings"
	"time"

	"github.com/corona10/goimagehash"
	"github.com/k1LoW/errors"
)

type Slides []*Slide

type Slide struct {
	Layout      string        `json:"layout"`
	Freeze      bool          `json:"freeze,omitempty"`
	Skip        bool          `json:"skip,omitempty"`
	Titles      []string      `json:"titles,omitempty"`
	Subtitles   []string      `json:"subtitles,omitempty"`
	Bodies      []*Body       `json:"bodies,omitempty"`
	Images      []*Image      `json:"images,omitempty"`
	BlockQuotes []*BlockQuote `json:"block_quotes,omitempty"`
	SpeakerNote string        `json:"speaker_note,omitempty"`

	new    bool
	delete bool
}

// Body represents the content body of a slide.
type Body struct {
	Paragraphs []*Paragraph `json:"paragraphs,omitempty"`
}

// Paragraph represents a paragraph within a slide body.
type Paragraph struct {
	Fragments []*Fragment `json:"fragments,omitempty"`
	Bullet    Bullet      `json:"bullet,omitempty"`
	Nesting   int         `json:"nesting,omitempty"`
}

// Fragment represents a text fragment within a paragraph.
type Fragment struct {
<<<<<<< HEAD
	Value         string `json:"value"`
	Bold          bool   `json:"bold,omitempty"`
	Italic        bool   `json:"italic,omitempty"`
	Link          string `json:"link,omitempty"`
	Code          bool   `json:"code,omitempty"`
	SoftLineBreak bool   `json:"soft_line_break,omitempty"`
	StyleName     string `json:"style_name,omitempty"`
=======
	Value     string `json:"value"`
	Bold      bool   `json:"bold,omitempty"`
	Italic    bool   `json:"italic,omitempty"`
	Link      string `json:"link,omitempty"`
	Code      bool   `json:"code,omitempty"`
	ClassName string `json:"class_name,omitempty"`
>>>>>>> 3d0c18e2
}

type BlockQuote struct {
	Paragraphs []*Paragraph `json:"paragraphs,omitempty"`
	Nesting    int          `json:"nesting,omitempty"`
}

// Bullet represents the type of bullet point for a paragraph.
type Bullet string

// Bullet constants for different bullet point types.
const (
	BulletNone   Bullet = ""
	BulletDash   Bullet = "-"
	BulletNumber Bullet = "1"
	BulletAlpha  Bullet = "a"
)

type MIMEType string

const (
	MIMETypeImagePNG  MIMEType = "image/png"
	MIMETypeImageJPEG MIMEType = "image/jpeg"
	MIMETypeImageGIF  MIMEType = "image/gif"
)

type Image struct {
	i            image.Image
	b            []byte // Raw image data
	mimeType     MIMEType
	url          string // URL if the image was fetched from a URL
	fromMarkdown bool
	checksum     uint32                 // Checksum for the image data
	pHash        *goimagehash.ImageHash // Perceptual hash for JPEG images
	modTime      time.Time              // Modification time of the image file, if applicable
}

func NewImage(pathOrURL string) (_ *Image, err error) {
	defer func() {
		err = errors.WithStack(err)
	}()
	var b io.Reader
	var modTime time.Time
	if strings.HasPrefix(pathOrURL, "http://") || strings.HasPrefix(pathOrURL, "https://") {
		i, ok := LoadImageCache(pathOrURL)
		if ok {
			return i, nil
		}
		if _, err := url.Parse(pathOrURL); err != nil {
			return nil, fmt.Errorf("invalid URL %s: %w", pathOrURL, err)
		}

		client := &http.Client{
			Timeout: 30 * time.Second,
		}
		req, err := http.NewRequest("GET", pathOrURL, nil)
		if err != nil {
			return nil, fmt.Errorf("failed to fetch image from URL %s: %w", pathOrURL, err)
		}
		req.Header.Set("User-Agent", userAgent)
		res, err := client.Do(req)
		if err != nil {
			return nil, fmt.Errorf("failed to fetch image from URL %s: %w", pathOrURL, err)
		}
		defer res.Body.Close()
		if res.StatusCode != http.StatusOK {
			return nil, fmt.Errorf("failed to fetch image from URL %s: status code %d", pathOrURL, res.StatusCode)
		}
		b = res.Body
	} else {
		fi, err := os.Stat(pathOrURL)
		if err != nil {
			return nil, fmt.Errorf("failed to stat image file %s: %w", pathOrURL, err)
		}
		modTime = fi.ModTime()
		i, ok := LoadImageCache(pathOrURL)
		if ok {
			if modTime.Equal(i.modTime) {
				return i, nil
			}
		}
		file, err := os.Open(pathOrURL)
		if err != nil {
			return nil, fmt.Errorf("failed to open image file %s: %w", pathOrURL, err)
		}
		defer file.Close()
		b = file
	}
	i, err := newImageFromBuffer(b)
	if err != nil {
		return nil, fmt.Errorf("failed to create image from buffer: %w", err)
	}
	i.url = pathOrURL
	i.modTime = modTime
	StoreImageCache(pathOrURL, i)
	return i, nil
}

func NewImageFromMarkdown(pathOrURL string) (_ *Image, err error) {
	defer func() {
		err = errors.WithStack(err)
	}()
	i, err := NewImage(pathOrURL)
	if err != nil {
		return nil, fmt.Errorf("failed to create image from path or URL: %w", err)
	}
	i.fromMarkdown = true
	return i, nil
}

func NewImageFromMarkdownBuffer(r io.Reader) (_ *Image, err error) {
	defer func() {
		err = errors.WithStack(err)
	}()
	i, err := newImageFromBuffer(r)
	if err != nil {
		return nil, fmt.Errorf("failed to create image from code block: %w", err)
	}
	i.fromMarkdown = true
	return i, nil
}

func newImageFromBuffer(r io.Reader) (_ *Image, err error) {
	defer func() {
		err = errors.WithStack(err)
	}()
	b, err := io.ReadAll(r)
	if err != nil {
		return nil, fmt.Errorf("failed to read image data: %w", err)
	}
	_, mimeType, err := image.DecodeConfig(bytes.NewReader(b))
	if err != nil {
		return nil, fmt.Errorf("failed to decode image: %w", err)
	}
	var mt MIMEType
	switch mimeType {
	case "png":
		mt = MIMETypeImagePNG
	case "jpeg":
		mt = MIMETypeImageJPEG
	case "gif":
		mt = MIMETypeImageGIF
	default:
		return nil, fmt.Errorf("unsupported image MIME type: %s", mimeType)
	}
	return &Image{
		b:        b,
		mimeType: mt,
	}, nil
}

func (i *Image) Compare(ii *Image) bool {
	if i == nil || ii == nil {
		return false
	}
	if i.mimeType != ii.mimeType {
		return false
	}
	if i.Checksum() == ii.Checksum() {
		return true
	}
	if i.mimeType == MIMETypeImageJPEG {
		// Only JPEG images are compressed on the Google Slides side,
		// so we use Perceptual Hashing for comparison
		aHash, err := i.PHash()
		if err != nil {
			return false
		}
		bHash, err := ii.PHash()
		if err != nil {
			return false
		}
		distance, err := aHash.Distance(bHash)
		if err != nil {
			return false
		}
		if distance < 5 { // threshold for similarity
			return true
		}
	}
	return false
}

func (i *Image) Checksum() uint32 {
	if i == nil {
		return 0
	}
	if i.checksum == 0 {
		i.checksum = crc32.ChecksumIEEE(i.b)
	}
	return i.checksum
}

func (i *Image) Image() (image.Image, error) {
	if i == nil {
		return nil, fmt.Errorf("image is nil")
	}
	if i.i == nil {
		img, _, err := image.Decode(bytes.NewReader(i.b))
		if err != nil {
			return nil, fmt.Errorf("failed to decode image: %w", err)
		}
		i.i = img
	}
	return i.i, nil
}

func (i *Image) PHash() (_ *goimagehash.ImageHash, err error) {
	defer func() {
		err = errors.WithStack(err)
	}()
	if i == nil {
		return nil, fmt.Errorf("image is nil")
	}
	if i.i == nil {
		if _, err := i.Image(); err != nil {
			return nil, err
		}
	}
	if i.pHash == nil {
		pHash, err := goimagehash.PerceptionHash(i.i)
		if err != nil {
			return nil, fmt.Errorf("failed to compute perceptual hash: %w", err)
		}
		i.pHash = pHash
	}
	return i.pHash, nil
}

func (i *Image) String() string {
	if i == nil {
		return ""
	}
	encoded := base64.StdEncoding.EncodeToString(i.b)
	return fmt.Sprintf("data:%s;base64,%s", i.mimeType, encoded)
}

func (i *Image) Bytes() []byte {
	if i == nil {
		return nil
	}
	return i.b
}

func (i *Image) MarshalJSON() (_ []byte, err error) {
	defer func() {
		err = errors.WithStack(err)
	}()
	return []byte(`"` + i.String() + `"`), nil
}

func (i *Image) UnmarshalJSON(data []byte) (err error) {
	defer func() {
		err = errors.WithStack(err)
	}()
	data = bytes.Trim(data, `"`)
	if !bytes.HasPrefix(data, []byte(`data:`)) {
		return fmt.Errorf("invalid image data: %s", data)
	}
	splitted := bytes.Split(bytes.TrimPrefix(data, []byte(`data:`)), []byte(";base64,"))
	if len(splitted) != 2 {
		return fmt.Errorf("invalid image data: %s", data)
	}
	i.mimeType = MIMEType(splitted[0])
	decoded, err := base64.StdEncoding.DecodeString(string(splitted[1]))
	if err != nil {
		return fmt.Errorf("failed to decode base64 image data: %w", err)
	}
	_, mimeType, err := image.DecodeConfig(bytes.NewReader(decoded))
	if err != nil {
		return fmt.Errorf("failed to decode image: %w", err)
	}
	if string(i.mimeType) != fmt.Sprintf("image/%s", mimeType) {
		return fmt.Errorf("image MIME type mismatch: expected %s, got %s", i.mimeType, mimeType)
	}
	i.b = decoded
	return nil
}<|MERGE_RESOLUTION|>--- conflicted
+++ resolved
@@ -51,22 +51,12 @@
 
 // Fragment represents a text fragment within a paragraph.
 type Fragment struct {
-<<<<<<< HEAD
-	Value         string `json:"value"`
-	Bold          bool   `json:"bold,omitempty"`
-	Italic        bool   `json:"italic,omitempty"`
-	Link          string `json:"link,omitempty"`
-	Code          bool   `json:"code,omitempty"`
-	SoftLineBreak bool   `json:"soft_line_break,omitempty"`
-	StyleName     string `json:"style_name,omitempty"`
-=======
 	Value     string `json:"value"`
 	Bold      bool   `json:"bold,omitempty"`
 	Italic    bool   `json:"italic,omitempty"`
 	Link      string `json:"link,omitempty"`
 	Code      bool   `json:"code,omitempty"`
-	ClassName string `json:"class_name,omitempty"`
->>>>>>> 3d0c18e2
+	StyleName string `json:"style_name,omitempty"`
 }
 
 type BlockQuote struct {
